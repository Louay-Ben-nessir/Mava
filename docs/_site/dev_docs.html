--- conflicted
+++ resolved
@@ -35,31 +35,12 @@
 </head>
 
 
-<<<<<<< HEAD
 <body id="page-top">
-=======
-  <body id="page-top">
-
-      <!-- Navigation -->
-<nav class="navbar navbar-expand-lg navbar-dark fixed-top" id="mainNav" style="background-color:#212529">
-  <div class="container">
-    <a class="navbar-brand js-scroll-trigger" href="/#"><img height="100" src="/assets/img/mava_logo_icon.jpg" /></a>
-    <button class="navbar-toggler navbar-toggler-right" type="button" data-toggle="collapse"
-      data-target="#navbarResponsive" aria-controls="navbarResponsive" aria-expanded="false"
-      aria-label="Toggle navigation">
-      Menu
-      <i class="fas fa-bars"></i>
-    </button>
-    <div class="collapse navbar-collapse" id="navbarResponsive">
-      <ul class="navbar-nav text-uppercase ml-auto"><li class="nav-item"><a class="nav-link js-scroll-trigger" href="/overview">Overview</a></li>
-        <li class="nav-item"><a class="nav-link js-scroll-trigger" href="/envs">Components</a></li>
-        <li class="nav-item"><a class="nav-link js-scroll-trigger" href="https://github.com/instadeepai/Mava">Github</a></li>
->>>>>>> 137c1a51
 
   <!-- Navigation -->
   <nav class="navbar navbar-expand-lg navbar-dark fixed-top" id="mainNav" style="background-color:#212529">
     <div class="container">
-      <a class="navbar-brand js-scroll-trigger" href="/#"><img height="100" src="/assets/img/mava.png" /></a>
+      <a class="navbar-brand js-scroll-trigger" href="/#"><img height="100" src="/assets/img/mava_logo_icon.jpg" /></a>
       <button class="navbar-toggler navbar-toggler-right" type="button" data-toggle="collapse"
         data-target="#navbarResponsive" aria-controls="navbarResponsive" aria-expanded="false"
         aria-label="Toggle navigation">
@@ -71,51 +52,69 @@
           <li class="nav-item"><a class="nav-link js-scroll-trigger" href="/overview">Overview</a></li>
           <li class="nav-item"><a class="nav-link js-scroll-trigger" href="/envs">Components</a></li>
           <li class="nav-item"><a class="nav-link js-scroll-trigger"
-              href="https://github.com/arnupretorius/mava">Github</a></li>
-
-        </ul>
-      </div>
-    </div>
-  </nav>
-  <!-- End Navigation -->
-
-
-  <header></header>
-
-  <section class="page-section">
-    <div class="docnavcontainer">
-      <div class="row environment-bar">
-        <div class="col docnavi">
-          <a href="/architectures"> Architectures</a>
-        </div>
-        <div class="col docnavi">
-          <a href="/modules"> Modules</a>
-        </div>
-        <div class="col docnavi">
-          <a href="/networks"> Networks</a>
-        </div>
-        <div class="col docnavi">
-          <a href="/losses"> Losses</a>
-        </div>
-      </div>
-    </div>
-  </section>
-
-
-  <div class="doccontainer container" id="pagecontainer">
-    <div class="markdown-body">
-      <h1 id="developer-documentation">Developer Documentation</h1>
-
-      <p>This documentation overviews creating new environments and relevant useful wrappers, utilities and tests
-        included in PettingZoo designed for the creation of new environments.</p>
-
-      <h2 id="example-custom-environment">Example Custom Environment</h2>
-
-      <p>This is a carefully commented version of the PettingZoo rock paper scissors environment.</p>
-
-      <div class="language-python highlighter-rouge">
-        <div class="highlight">
-          <pre class="highlight"><code><span class="kn">from</span> <span class="nn">gym.spaces</span> <span class="kn">import</span> <span class="n">Discrete</span>
+              href="https://github.com/instadeepai/Mava">Github</a></li>
+
+          <!-- Navigation -->
+          <nav class="navbar navbar-expand-lg navbar-dark fixed-top" id="mainNav" style="background-color:#212529">
+            <div class="container">
+              <a class="navbar-brand js-scroll-trigger" href="/#"><img height="100" src="/assets/img/mava.png" /></a>
+              <button class="navbar-toggler navbar-toggler-right" type="button" data-toggle="collapse"
+                data-target="#navbarResponsive" aria-controls="navbarResponsive" aria-expanded="false"
+                aria-label="Toggle navigation">
+                Menu
+                <i class="fas fa-bars"></i>
+              </button>
+              <div class="collapse navbar-collapse" id="navbarResponsive">
+                <ul class="navbar-nav text-uppercase ml-auto">
+                  <li class="nav-item"><a class="nav-link js-scroll-trigger" href="/overview">Overview</a></li>
+                  <li class="nav-item"><a class="nav-link js-scroll-trigger" href="/envs">Components</a></li>
+                  <li class="nav-item"><a class="nav-link js-scroll-trigger"
+                      href="https://github.com/arnupretorius/mava">Github</a></li>
+
+                </ul>
+              </div>
+            </div>
+          </nav>
+          <!-- End Navigation -->
+
+
+          <header></header>
+
+          <section class="page-section">
+            <div class="docnavcontainer">
+              <div class="row environment-bar">
+                <div class="col docnavi">
+                  <a href="/architectures"> Architectures</a>
+                </div>
+                <div class="col docnavi">
+                  <a href="/modules"> Modules</a>
+                </div>
+                <div class="col docnavi">
+                  <a href="/networks"> Networks</a>
+                </div>
+                <div class="col docnavi">
+                  <a href="/losses"> Losses</a>
+                </div>
+              </div>
+            </div>
+          </section>
+
+
+          <div class="doccontainer container" id="pagecontainer">
+            <div class="markdown-body">
+              <h1 id="developer-documentation">Developer Documentation</h1>
+
+              <p>This documentation overviews creating new environments and relevant useful wrappers, utilities and
+                tests
+                included in PettingZoo designed for the creation of new environments.</p>
+
+              <h2 id="example-custom-environment">Example Custom Environment</h2>
+
+              <p>This is a carefully commented version of the PettingZoo rock paper scissors environment.</p>
+
+              <div class="language-python highlighter-rouge">
+                <div class="highlight">
+                  <pre class="highlight"><code><span class="kn">from</span> <span class="nn">gym.spaces</span> <span class="kn">import</span> <span class="n">Discrete</span>
 <span class="kn">import</span> <span class="nn">numpy</span> <span class="k">as</span> <span class="n">np</span>
 <span class="kn">from</span> <span class="nn">pettingzoo</span> <span class="kn">import</span> <span class="n">AECEnv</span>
 <span class="kn">from</span> <span class="nn">pettingzoo.utils</span> <span class="kn">import</span> <span class="n">agent_selector</span>
@@ -297,14 +296,14 @@
         <span class="c1"># Adds .rewards to ._cumulative_rewards
 </span>        <span class="bp">self</span><span class="p">.</span><span class="n">_accumulate_rewards</span><span class="p">()</span>
 </code></pre>
-        </div>
-      </div>
-
-      <h2 id="example-custom-parallel-environment">Example Custom Parallel Environment</h2>
-
-      <div class="language-python highlighter-rouge">
-        <div class="highlight">
-          <pre class="highlight"><code><span class="kn">from</span> <span class="nn">gym.spaces</span> <span class="kn">import</span> <span class="n">Discrete</span>
+                </div>
+              </div>
+
+              <h2 id="example-custom-parallel-environment">Example Custom Parallel Environment</h2>
+
+              <div class="language-python highlighter-rouge">
+                <div class="highlight">
+                  <pre class="highlight"><code><span class="kn">from</span> <span class="nn">gym.spaces</span> <span class="kn">import</span> <span class="n">Discrete</span>
 <span class="kn">from</span> <span class="nn">pettingzoo</span> <span class="kn">import</span> <span class="n">ParallelEnv</span>
 <span class="kn">from</span> <span class="nn">pettingzoo.utils</span> <span class="kn">import</span> <span class="n">wrappers</span>
 <span class="kn">from</span> <span class="nn">pettingzoo.utils</span> <span class="kn">import</span> <span class="n">from_parallel</span>
@@ -447,118 +446,141 @@
 
         <span class="k">return</span> <span class="n">observations</span><span class="p">,</span> <span class="n">rewards</span><span class="p">,</span> <span class="n">dones</span><span class="p">,</span> <span class="n">infos</span>
 </code></pre>
-        </div>
-      </div>
-
-      <h2 id="wrappers">Wrappers</h2>
-
-      <p>A wrapper is an environment transformation that takes in an environment as input, and outputs a new environment
-        that is similar to the input environment, but with some transformation or validation applied.</p>
-
-      <h3 id="conversion-wrappers">Conversion wrappers</h3>
-
-      <p>As we provide both the AEC API and the Parallel API, we also provide wrappers to convert environments back and
-        forth between the two APIs.</p>
-
-      <h4 id="aec-to-parallel">AEC to Parallel</h4>
-
-      <p>An environment can be converted from an AEC environment to a parallel environment with the <code
-          class="language-plaintext highlighter-rouge">to_parallel</code> wrapper shown below. Note that this wrapper
-        makes the following assumptions about the underlying environment:</p>
-
-      <ol>
-        <li>The environment steps in a cycle, i.e. it steps through every live agent in order.</li>
-        <li>The environment does not update the observations of the agents except at the end of a cycle.</li>
-      </ol>
-
-      <p>Most parallel environments in PettingZoo only allocate rewards at the end of a cycle. In these environments,
-        the reward scheme of the AEC API an the parallel API is equivalent. If an AEC environment does allocate rewards
-        within a cycle, then the rewards will be allocated at different timesteps in the AEC environment an the Parallel
-        environment. In particular, the AEC environment will allocate all rewards from one time the agent steps to the
-        next time, while the Parallel environment will allocate all rewards from when the first agent stepped to the
-        last agent stepped.</p>
-
-      <div class="language-plaintext highlighter-rouge">
-        <div class="highlight">
-          <pre class="highlight"><code>from pettingzoo.utils import to_parallel
+                </div>
+              </div>
+
+              <h2 id="wrappers">Wrappers</h2>
+
+              <p>A wrapper is an environment transformation that takes in an environment as input, and outputs a new
+                environment
+                that is similar to the input environment, but with some transformation or validation applied.</p>
+
+              <h3 id="conversion-wrappers">Conversion wrappers</h3>
+
+              <p>As we provide both the AEC API and the Parallel API, we also provide wrappers to convert environments
+                back and
+                forth between the two APIs.</p>
+
+              <h4 id="aec-to-parallel">AEC to Parallel</h4>
+
+              <p>An environment can be converted from an AEC environment to a parallel environment with the <code
+                  class="language-plaintext highlighter-rouge">to_parallel</code> wrapper shown below. Note that this
+                wrapper
+                makes the following assumptions about the underlying environment:</p>
+
+              <ol>
+                <li>The environment steps in a cycle, i.e. it steps through every live agent in order.</li>
+                <li>The environment does not update the observations of the agents except at the end of a cycle.</li>
+              </ol>
+
+              <p>Most parallel environments in PettingZoo only allocate rewards at the end of a cycle. In these
+                environments,
+                the reward scheme of the AEC API an the parallel API is equivalent. If an AEC environment does allocate
+                rewards
+                within a cycle, then the rewards will be allocated at different timesteps in the AEC environment an the
+                Parallel
+                environment. In particular, the AEC environment will allocate all rewards from one time the agent steps
+                to the
+                next time, while the Parallel environment will allocate all rewards from when the first agent stepped to
+                the
+                last agent stepped.</p>
+
+              <div class="language-plaintext highlighter-rouge">
+                <div class="highlight">
+                  <pre class="highlight"><code>from pettingzoo.utils import to_parallel
 from pettingzoo.butterfly import pistonball_v4
 env = pistonball_v4.env()
 env = to_parallel(env)
 </code></pre>
-        </div>
-      </div>
-
-      <h4 id="parallel-to-aec">Parallel to AEC</h4>
-
-      <p>Any parallel environment can be efficiently converted to an AEC environment with the <code
-          class="language-plaintext highlighter-rouge">from_parallel</code> wrapper.</p>
-
-      <div class="language-plaintext highlighter-rouge">
-        <div class="highlight">
-          <pre class="highlight"><code>from pettingzoo.utils import from_parallel
+                </div>
+              </div>
+
+              <h4 id="parallel-to-aec">Parallel to AEC</h4>
+
+              <p>Any parallel environment can be efficiently converted to an AEC environment with the <code
+                  class="language-plaintext highlighter-rouge">from_parallel</code> wrapper.</p>
+
+              <div class="language-plaintext highlighter-rouge">
+                <div class="highlight">
+                  <pre class="highlight"><code>from pettingzoo.utils import from_parallel
 from pettingzoo.butterfly import pistonball_v4
 env = pistonball_v4.parallel_env()
 env = from_parallel(env)
 </code></pre>
-        </div>
-      </div>
-
-      <h3 id="utility-wrappers">Utility Wrappers</h3>
-
-      <p>We wanted our pettingzoo environments to be both easy to use and easy to implement. To combine these, we have a
-        set of simple wrappers which provide input validation and other convenient reusable logic.</p>
-
-      <ul>
-        <li><code class="language-plaintext highlighter-rouge">BaseWrapper</code>: All AECEnv wrappers should inherit
-          from this base class</li>
-        <li><code class="language-plaintext highlighter-rouge">TerminateIllegalWrapper</code>: Handles illegal move
-          logic for classic games</li>
-        <li><code class="language-plaintext highlighter-rouge">CaptureStdoutWrapper</code>: Takes an environment which
-          prints to terminal, and gives it an <code class="language-plaintext highlighter-rouge">ansi</code> render mode
-          where it captures the terminal output and returns it as a string instead.</li>
-        <li><code class="language-plaintext highlighter-rouge">AssertOutOfBoundsWrapper</code>: Asserts if the action
-          given to step is outside of the action space. Applied in PettingZoo environments with discrete action spaces.
-        </li>
-        <li><code class="language-plaintext highlighter-rouge">ClipOutOfBoundsWrapper</code>: Clips the input action to
-          fit in the continuous action space (emitting a warning if it does so). Applied to continuous environments in
-          pettingzoo.</li>
-        <li><code class="language-plaintext highlighter-rouge">OrderEnforcingWrapper</code>: Gives a sensible error
-          message if function calls or attribute access are in a disallowed order, for example if step() is called
-          before reset(), or the .dones attribute is accessed before reset(), or if seed() is called and then step() is
-          used before reset() is called again (reset must be called after seed()). Applied to all PettingZoo
-          environments.</li>
-      </ul>
-
-      <p>You can apply these wrappers to your environment in a similar manner to the below example:</p>
-
-      <div class="language-plaintext highlighter-rouge">
-        <div class="highlight">
-          <pre class="highlight"><code>from pettingzoo.utils import OrderEnforcingWrapper
+                </div>
+              </div>
+
+              <h3 id="utility-wrappers">Utility Wrappers</h3>
+
+              <p>We wanted our pettingzoo environments to be both easy to use and easy to implement. To combine these,
+                we have a
+                set of simple wrappers which provide input validation and other convenient reusable logic.</p>
+
+              <ul>
+                <li><code class="language-plaintext highlighter-rouge">BaseWrapper</code>: All AECEnv wrappers should
+                  inherit
+                  from this base class</li>
+                <li><code class="language-plaintext highlighter-rouge">TerminateIllegalWrapper</code>: Handles illegal
+                  move
+                  logic for classic games</li>
+                <li><code class="language-plaintext highlighter-rouge">CaptureStdoutWrapper</code>: Takes an environment
+                  which
+                  prints to terminal, and gives it an <code class="language-plaintext highlighter-rouge">ansi</code>
+                  render mode
+                  where it captures the terminal output and returns it as a string instead.</li>
+                <li><code class="language-plaintext highlighter-rouge">AssertOutOfBoundsWrapper</code>: Asserts if the
+                  action
+                  given to step is outside of the action space. Applied in PettingZoo environments with discrete action
+                  spaces.
+                </li>
+                <li><code class="language-plaintext highlighter-rouge">ClipOutOfBoundsWrapper</code>: Clips the input
+                  action to
+                  fit in the continuous action space (emitting a warning if it does so). Applied to continuous
+                  environments in
+                  pettingzoo.</li>
+                <li><code class="language-plaintext highlighter-rouge">OrderEnforcingWrapper</code>: Gives a sensible
+                  error
+                  message if function calls or attribute access are in a disallowed order, for example if step() is
+                  called
+                  before reset(), or the .dones attribute is accessed before reset(), or if seed() is called and then
+                  step() is
+                  used before reset() is called again (reset must be called after seed()). Applied to all PettingZoo
+                  environments.</li>
+              </ul>
+
+              <p>You can apply these wrappers to your environment in a similar manner to the below example:</p>
+
+              <div class="language-plaintext highlighter-rouge">
+                <div class="highlight">
+                  <pre class="highlight"><code>from pettingzoo.utils import OrderEnforcingWrapper
 from pettingzoo.butterfly import pistonball_v4
 env = pistonball_v4.env()
 env = OrderEnforcingWrapper(env)
 </code></pre>
-        </div>
-      </div>
-
-      <h2 id="developer-utils">Developer Utils</h2>
-
-      <p>The utils directory contains a few functions which are helpful for debugging environments. These are documented
-        in the API docs.</p>
-
-      <p>The utils directory also contain some classes which are only helpful for developing new environments. These are
-        documented below.</p>
-
-      <h3 id="agent-selector">Agent selector</h3>
-
-      <p>The <code class="language-plaintext highlighter-rouge">agent_selector</code> class steps through agents in a
-        cycle</p>
-
-      <p>It can be used as follows to cycle through the list of agents:</p>
-
-      <div class="language-python highlighter-rouge">
-        <div class="highlight">
-          <pre class="highlight"><code><span class="kn">from</span> <span class="nn">pettingzoo.utils</span> <span class="kn">import</span> <span class="n">agent_selector</span>
+                </div>
+              </div>
+
+              <h2 id="developer-utils">Developer Utils</h2>
+
+              <p>The utils directory contains a few functions which are helpful for debugging environments. These are
+                documented
+                in the API docs.</p>
+
+              <p>The utils directory also contain some classes which are only helpful for developing new environments.
+                These are
+                documented below.</p>
+
+              <h3 id="agent-selector">Agent selector</h3>
+
+              <p>The <code class="language-plaintext highlighter-rouge">agent_selector</code> class steps through agents
+                in a
+                cycle</p>
+
+              <p>It can be used as follows to cycle through the list of agents:</p>
+
+              <div class="language-python highlighter-rouge">
+                <div class="highlight">
+                  <pre class="highlight"><code><span class="kn">from</span> <span class="nn">pettingzoo.utils</span> <span class="kn">import</span> <span class="n">agent_selector</span>
 
 <span class="n">agents</span> <span class="o">=</span> <span class="p">[</span><span class="s">"agent_1"</span><span class="p">,</span> <span class="s">"agent_2"</span><span class="p">,</span> <span class="s">"agent_3"</span><span class="p">]</span>
 <span class="n">selector</span> <span class="o">=</span> <span class="n">agent_selector</span><span class="p">(</span><span class="n">agents</span><span class="p">)</span>
@@ -568,210 +590,235 @@
     <span class="n">agent_selection</span> <span class="o">=</span> <span class="n">selector</span><span class="p">.</span><span class="nb">next</span><span class="p">()</span>
     <span class="c1"># will select "agent_2", "agent_3", "agent_1", "agent_2", "agent_3", ..."
 </span></code></pre>
-        </div>
-      </div>
-
-      <h3 id="deprecated-module">Deprecated Module</h3>
-
-      <p>The DeprecatedModule is used in PettingZoo to help guide the user away from old obsolete environment versions
-        and toward new ones. If you wish to create a similar versioning system, this may be helpful.</p>
-
-      <p>For example, when the user tries to import the <code
-          class="language-plaintext highlighter-rouge">prospector_v0</code> environment, they import the following
-        variable (defined in <code
-          class="language-plaintext highlighter-rouge">pettingzoo/butterfly/__init__.py</code>):</p>
-      <div class="language-plaintext highlighter-rouge">
-        <div class="highlight">
-          <pre class="highlight"><code>from pettingzoo.utils.deprecated_module import DeprecatedModule
+                </div>
+              </div>
+
+              <h3 id="deprecated-module">Deprecated Module</h3>
+
+              <p>The DeprecatedModule is used in PettingZoo to help guide the user away from old obsolete environment
+                versions
+                and toward new ones. If you wish to create a similar versioning system, this may be helpful.</p>
+
+              <p>For example, when the user tries to import the <code
+                  class="language-plaintext highlighter-rouge">prospector_v0</code> environment, they import the
+                following
+                variable (defined in <code
+                  class="language-plaintext highlighter-rouge">pettingzoo/butterfly/__init__.py</code>):</p>
+              <div class="language-plaintext highlighter-rouge">
+                <div class="highlight">
+                  <pre class="highlight"><code>from pettingzoo.utils.deprecated_module import DeprecatedModule
 prospector_v0 = DeprecatedModule("prospector", "v0", "v3")
 </code></pre>
-        </div>
-      </div>
-      <p>This declaration tells the user that <code class="language-plaintext highlighter-rouge">prospector_v0</code> is
-        deprecated and <code class="language-plaintext highlighter-rouge">prospector_v4</code> should be used instead.
-        In particular, it gives the following error:</p>
-      <div class="language-plaintext highlighter-rouge">
-        <div class="highlight">
-          <pre class="highlight"><code>from pettingzoo.butterfly import prospector_v0
+                </div>
+              </div>
+              <p>This declaration tells the user that <code
+                  class="language-plaintext highlighter-rouge">prospector_v0</code> is
+                deprecated and <code class="language-plaintext highlighter-rouge">prospector_v4</code> should be used
+                instead.
+                In particular, it gives the following error:</p>
+              <div class="language-plaintext highlighter-rouge">
+                <div class="highlight">
+                  <pre class="highlight"><code>from pettingzoo.butterfly import prospector_v0
 prospector_v0.env()
 # pettingzoo.utils.deprecated_module.DeprecatedEnv: prospector_v0 is now deprecated, use prospector_v4 instead
 </code></pre>
-        </div>
-      </div>
-
-      <h2 id="tests">Tests</h2>
-
-      <p>PettingZoo has a number of compliance tests for environments through. If you are adding a new environment, we
-        encourage you to run these tests on your own environment.</p>
-
-      <h3 id="api-test">API Test</h3>
-
-      <p>PettingZoo’s API has a number of features and requirements. To make sure your environment is consistent with
-        the API, we have the api_test. Below is an example:</p>
-
-      <div class="language-plaintext highlighter-rouge">
-        <div class="highlight">
-          <pre class="highlight"><code>from pettingzoo.test import api_test
+                </div>
+              </div>
+
+              <h2 id="tests">Tests</h2>
+
+              <p>PettingZoo has a number of compliance tests for environments through. If you are adding a new
+                environment, we
+                encourage you to run these tests on your own environment.</p>
+
+              <h3 id="api-test">API Test</h3>
+
+              <p>PettingZoo’s API has a number of features and requirements. To make sure your environment is consistent
+                with
+                the API, we have the api_test. Below is an example:</p>
+
+              <div class="language-plaintext highlighter-rouge">
+                <div class="highlight">
+                  <pre class="highlight"><code>from pettingzoo.test import api_test
 from pettingzoo.butterfly import pistonball_v4
 env = pistonball_v4.env()
 api_test(env, num_cycles=10, verbose_progress=False)
 </code></pre>
-        </div>
-      </div>
-
-      <p>As you can tell, you simply pass an environment to the test. The test will assert or give some other error on
-        an API issue, and will return normally if it passes.</p>
-
-      <p>The optional arguments are:</p>
-
-      <ul>
-        <li><code class="language-plaintext highlighter-rouge">num_cycles</code>: runs the environment for that many
-          cycles and checks that the output is consistent with the API.</li>
-        <li><code class="language-plaintext highlighter-rouge">verbose_progress</code>: Prints out messages to indicate
-          partial completion of the test. Useful for debugging environments.</li>
-      </ul>
-
-      <h3 id="parallel-api-test">Parallel API Test</h3>
-
-      <p>This is an analogous version of the API test, but for parallel environments. You can use this test like:</p>
-
-      <div class="language-plaintext highlighter-rouge">
-        <div class="highlight">
-          <pre class="highlight"><code>from pettingzoo.test import parallel_api_test
+                </div>
+              </div>
+
+              <p>As you can tell, you simply pass an environment to the test. The test will assert or give some other
+                error on
+                an API issue, and will return normally if it passes.</p>
+
+              <p>The optional arguments are:</p>
+
+              <ul>
+                <li><code class="language-plaintext highlighter-rouge">num_cycles</code>: runs the environment for that
+                  many
+                  cycles and checks that the output is consistent with the API.</li>
+                <li><code class="language-plaintext highlighter-rouge">verbose_progress</code>: Prints out messages to
+                  indicate
+                  partial completion of the test. Useful for debugging environments.</li>
+              </ul>
+
+              <h3 id="parallel-api-test">Parallel API Test</h3>
+
+              <p>This is an analogous version of the API test, but for parallel environments. You can use this test
+                like:</p>
+
+              <div class="language-plaintext highlighter-rouge">
+                <div class="highlight">
+                  <pre class="highlight"><code>from pettingzoo.test import parallel_api_test
 from pettingzoo.butterfly import pistonball_v4
 env = pistonball_v4.parallel_env()
 parallel_api_test(env, num_cycles=10)
 </code></pre>
-        </div>
-      </div>
-
-      <h3 id="seed-test">Seed Test</h3>
-
-      <p>To have a properly reproducible environment that utilizes randomness, you need to be able to make it
-        deterministic during evaluation by setting a seed for the random number generator that defines the random
-        behavior. The seed test checks that calling the <code class="language-plaintext highlighter-rouge">seed()</code>
-        method with a constant actually makes the environment deterministic.</p>
-
-      <p>The seed test takes in a function that creates a pettingzoo environment. For example</p>
-
-      <div class="language-plaintext highlighter-rouge">
-        <div class="highlight">
-          <pre class="highlight"><code>from pettingzoo.test import seed_test
+                </div>
+              </div>
+
+              <h3 id="seed-test">Seed Test</h3>
+
+              <p>To have a properly reproducible environment that utilizes randomness, you need to be able to make it
+                deterministic during evaluation by setting a seed for the random number generator that defines the
+                random
+                behavior. The seed test checks that calling the <code
+                  class="language-plaintext highlighter-rouge">seed()</code>
+                method with a constant actually makes the environment deterministic.</p>
+
+              <p>The seed test takes in a function that creates a pettingzoo environment. For example</p>
+
+              <div class="language-plaintext highlighter-rouge">
+                <div class="highlight">
+                  <pre class="highlight"><code>from pettingzoo.test import seed_test
 from pettingzoo.butterfly import pistonball_v4
 env_fn = pistonball_v4.env
 seed_test(env_fn, num_cycles=10)
 </code></pre>
-        </div>
-      </div>
-
-      <p>The optional argument, <code class="language-plaintext highlighter-rouge">num_cycles</code>, indicates how long
-        the environment will be run to check for determinism. Some environments only fail the test long after
-        initialization.</p>
-
-      <h3 id="max-cycles-test">Max Cycles Test</h3>
-
-      <p>The max cycles test tests that the <code class="language-plaintext highlighter-rouge">max_cycles</code>
-        environment argument exists and the resulting environment actually runs for the correct number of cycles. If
-        your environment does not take a <code class="language-plaintext highlighter-rouge">max_cycles</code> argument,
-        you should not run this test. The reason this test exists is that many off-by-one errors are possible when
-        implementing <code class="language-plaintext highlighter-rouge">max_cycles</code>. An example test usage looks
-        like:</p>
-
-      <div class="language-plaintext highlighter-rouge">
-        <div class="highlight">
-          <pre class="highlight"><code>from pettingzoo.test import max_cycles_test
+                </div>
+              </div>
+
+              <p>The optional argument, <code class="language-plaintext highlighter-rouge">num_cycles</code>, indicates
+                how long
+                the environment will be run to check for determinism. Some environments only fail the test long after
+                initialization.</p>
+
+              <h3 id="max-cycles-test">Max Cycles Test</h3>
+
+              <p>The max cycles test tests that the <code class="language-plaintext highlighter-rouge">max_cycles</code>
+                environment argument exists and the resulting environment actually runs for the correct number of
+                cycles. If
+                your environment does not take a <code class="language-plaintext highlighter-rouge">max_cycles</code>
+                argument,
+                you should not run this test. The reason this test exists is that many off-by-one errors are possible
+                when
+                implementing <code class="language-plaintext highlighter-rouge">max_cycles</code>. An example test usage
+                looks
+                like:</p>
+
+              <div class="language-plaintext highlighter-rouge">
+                <div class="highlight">
+                  <pre class="highlight"><code>from pettingzoo.test import max_cycles_test
 from pettingzoo.butterfly import pistonball_v4
 env = pistonball_v4.env()
 max_cycles_test(env)
 </code></pre>
-        </div>
-      </div>
-
-      <h3 id="render-test">Render Test</h3>
-
-      <p>The render test checks that rendering 1) does not crash and 2) produces output of the correct type when given a
-        mode. The render test supports testing <code class="language-plaintext highlighter-rouge">'human'</code>, <code
-          class="language-plaintext highlighter-rouge">'ansi'</code>, and <code
-          class="language-plaintext highlighter-rouge">'rgb_array'</code> modes.</p>
-
-      <div class="language-plaintext highlighter-rouge">
-        <div class="highlight">
-          <pre class="highlight"><code>from pettingzoo.test import render_test
+                </div>
+              </div>
+
+              <h3 id="render-test">Render Test</h3>
+
+              <p>The render test checks that rendering 1) does not crash and 2) produces output of the correct type when
+                given a
+                mode. The render test supports testing <code
+                  class="language-plaintext highlighter-rouge">'human'</code>, <code
+                  class="language-plaintext highlighter-rouge">'ansi'</code>, and <code
+                  class="language-plaintext highlighter-rouge">'rgb_array'</code> modes.</p>
+
+              <div class="language-plaintext highlighter-rouge">
+                <div class="highlight">
+                  <pre class="highlight"><code>from pettingzoo.test import render_test
 from pettingzoo.butterfly import pistonball_v4
 env = pistonball_v4.env()
 render_test(env)
 </code></pre>
-        </div>
-      </div>
-
-      <h3 id="performance-benchmark-test">Performance Benchmark Test</h3>
-
-      <p>To make sure we do not have performance regressions, we have the performance benchmark test. This test simply
-        prints out the number of steps and cycles that the environment takes in 5 seconds. This test requires manual
-        inspection of its outputs:</p>
-
-      <div class="language-plaintext highlighter-rouge">
-        <div class="highlight">
-          <pre class="highlight"><code>from pettingzoo.test import performance_benchmark
+                </div>
+              </div>
+
+              <h3 id="performance-benchmark-test">Performance Benchmark Test</h3>
+
+              <p>To make sure we do not have performance regressions, we have the performance benchmark test. This test
+                simply
+                prints out the number of steps and cycles that the environment takes in 5 seconds. This test requires
+                manual
+                inspection of its outputs:</p>
+
+              <div class="language-plaintext highlighter-rouge">
+                <div class="highlight">
+                  <pre class="highlight"><code>from pettingzoo.test import performance_benchmark
 from pettingzoo.butterfly import pistonball_v4
 env = pistonball_v4.env()
 performance_benchmark(env)
 </code></pre>
-        </div>
-      </div>
-
-      <h3 id="save-observation-test">Save Observation Test</h3>
-
-      <p>The save observation test is to visually inspect the observations of games with graphical observations to make
-        sure they are what is intended. We have found that observations are a huge source of bugs in environments, so it
-        is good to manually check them when possible. This test just tries to save the observations of all the agents.
-        If it fails, then it just prints a warning. The output needs to be visually inspected for correctness.</p>
-
-      <div class="language-plaintext highlighter-rouge">
-        <div class="highlight">
-          <pre class="highlight"><code>from pettingzoo.test import test_save_obs
+                </div>
+              </div>
+
+              <h3 id="save-observation-test">Save Observation Test</h3>
+
+              <p>The save observation test is to visually inspect the observations of games with graphical observations
+                to make
+                sure they are what is intended. We have found that observations are a huge source of bugs in
+                environments, so it
+                is good to manually check them when possible. This test just tries to save the observations of all the
+                agents.
+                If it fails, then it just prints a warning. The output needs to be visually inspected for correctness.
+              </p>
+
+              <div class="language-plaintext highlighter-rouge">
+                <div class="highlight">
+                  <pre class="highlight"><code>from pettingzoo.test import test_save_obs
 from pettingzoo.butterfly import pistonball_v4
 env = pistonball_v4.env()
 test_save_obs(env)
 </code></pre>
-        </div>
-      </div>
-
-    </div>
-  </div>
-
-
-  <!-- Footer -->
-  <footer class="footer" id="footer" style="background-color:white;">
-    <div class="container">
-      <div class="row">
-        <div class="col-md">
-          <span class="copyright">Copyright &copy; [...placeholder...] 2021</span>
-        </div>
-        <!-- Social Media -->
-        <!-- Legal -->
-      </div>
-    </div>
-  </footer>
-
-  <!-- End Footer -->
-
-
-
-  <!-- Bootstrap core JavaScript -->
-  <script src="/assets/js/jquery.min.js"></script>
-  <script src="/assets/js/bootstrap.bundle.min.js"></script>
-
-  <!-- Plugin JavaScript -->
-  <script src="/assets/js/jquery.easing.min.js"></script>
-
-  <!-- Contact form JavaScript -->
-  <script src="/assets/js/jqBootstrapValidation.js"></script>
-  <script src="/assets/js/contact_me.js"></script>
-
-  <!-- Custom scripts for this template -->
-  <script src="/assets/js/agency.min.js"></script>
-  <script src="/assets/js/app.js"></script>
+                </div>
+              </div>
+
+            </div>
+          </div>
+
+
+          <!-- Footer -->
+          <footer class="footer" id="footer" style="background-color:white;">
+            <div class="container">
+              <div class="row">
+                <div class="col-md">
+                  <span class="copyright">Copyright &copy; [...placeholder...] 2021</span>
+                </div>
+                <!-- Social Media -->
+                <!-- Legal -->
+              </div>
+            </div>
+          </footer>
+
+          <!-- End Footer -->
+
+
+
+          <!-- Bootstrap core JavaScript -->
+          <script src="/assets/js/jquery.min.js"></script>
+          <script src="/assets/js/bootstrap.bundle.min.js"></script>
+
+          <!-- Plugin JavaScript -->
+          <script src="/assets/js/jquery.easing.min.js"></script>
+
+          <!-- Contact form JavaScript -->
+          <script src="/assets/js/jqBootstrapValidation.js"></script>
+          <script src="/assets/js/contact_me.js"></script>
+
+          <!-- Custom scripts for this template -->
+          <script src="/assets/js/agency.min.js"></script>
+          <script src="/assets/js/app.js"></script>
 
 </body>
 
