coverage:
  status:
    project:
      default:
        # Only fail PR, if overall project codecov drops by 1%.
        threshold: 1%
        target: auto
<<<<<<< HEAD
        threshold: 1%
=======

>>>>>>> b7bfb6c9
    patch:
      default:
        target: 80%<|MERGE_RESOLUTION|>--- conflicted
+++ resolved
@@ -5,11 +5,6 @@
         # Only fail PR, if overall project codecov drops by 1%.
         threshold: 1%
         target: auto
-<<<<<<< HEAD
-        threshold: 1%
-=======
-
->>>>>>> b7bfb6c9
     patch:
       default:
         target: 80%