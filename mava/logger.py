--- conflicted
+++ resolved
@@ -13,13 +13,7 @@
 # limitations under the License.
 
 """Logger setup."""
-<<<<<<< HEAD
-import datetime
-import os
 from typing import Dict, Optional, Protocol
-=======
-from typing import Dict, Protocol
->>>>>>> 580f4874
 
 import jax.numpy as jnp
 import numpy as np
@@ -80,27 +74,15 @@
         steps_per_second = episodes_info["steps_per_second"]
 
         # Log metrics.
-<<<<<<< HEAD
-        if should_log(config):
+        if logger.should_log:
             logger.log_stat(
-                prefix.lower() + "mean_episode_returns",
-                float(np.mean(episodes_return)),
-                t_env,
-                eval_step,
+                f"{prefix}mean_episode_returns", float(np.mean(episodes_return)), t_env, eval_step
             )
             logger.log_stat(
-                prefix.lower() + "mean_episode_length",
-                float(np.mean(episodes_length)),
-                t_env,
-                eval_step,
+                f"{prefix}mean_episode_length", float(np.mean(episodes_length)), t_env, eval_step
             )
-=======
-        if logger.should_log:
-            logger.log_stat(f"{prefix}mean_episode_returns", float(np.mean(episodes_return)), t_env)
-            logger.log_stat(f"{prefix}mean_episode_length", float(np.mean(episodes_length)), t_env)
             logger.log_stat(f"{prefix}steps_per_second", steps_per_second, t_env)
 
->>>>>>> 580f4874
             if trainer_metric:
                 logger.log_stat(f"{prefix}total_loss", float(np.mean(total_loss)), t_env)
                 logger.log_stat(f"{prefix}value_loss", float(np.mean(value_loss)), t_env)
@@ -145,18 +127,4 @@
 def logger_setup(config: Dict) -> LogFn:
     """Setup the logger."""
     logger = Logger(config)
-<<<<<<< HEAD
-    unique_token = f"{datetime.datetime.now()}"
-    if config["use_tf"]:
-        exp_path = get_experiment_path(config, "tensorboard")
-        tb_logs_path = os.path.join(config["base_exp_path"], f"{exp_path}/{unique_token}")
-        logger.setup_tb(tb_logs_path)
-    if config["use_neptune"]:
-        logger.setup_neptune()
-    if config["use_json"]:
-        json_exp_path = get_experiment_path(config, "json")
-        logger.setup_json(os.path.join(config["base_exp_path"], json_exp_path))
-    return get_logger_tools(logger, config)
-=======
-    return get_logger_tools(logger)
->>>>>>> 580f4874
+    return get_logger_tools(logger)