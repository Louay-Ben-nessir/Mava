# Copyright 2022 InstaDeep Ltd. All rights reserved.
#
# Licensed under the Apache License, Version 2.0 (the "License");
# you may not use this file except in compliance with the License.
# You may obtain a copy of the License at
#
#     http://www.apache.org/licenses/LICENSE-2.0
#
# Unless required by applicable law or agreed to in writing, software
# distributed under the License is distributed on an "AS IS" BASIS,
# WITHOUT WARRANTIES OR CONDITIONS OF ANY KIND, either express or implied.
# See the License for the specific language governing permissions and
# limitations under the License.

from typing import Tuple

import jaxmarl
import jumanji
import matrax
from gigastep import ScenarioBuilder
from jaxmarl.environments.smax import map_name_to_scenario
from jumanji.env import Environment
from jumanji.environments.routing.cleaner.generator import (
    RandomGenerator as CleanerRandomGenerator,
)
from jumanji.environments.routing.connector.generator import (
    RandomWalkGenerator as ConnectorRandomGenerator,
)
from jumanji.environments.routing.lbf.generator import (
    RandomGenerator as LbfRandomGenerator,
)
from jumanji.environments.routing.multi_cvrp.generator import (
    UniformRandomGenerator as MultiCVRPRandomGenerator,
)
from jumanji.environments.routing.robot_warehouse.generator import (
    RandomGenerator as RwareRandomGenerator,
)
from omegaconf import DictConfig

from mava.wrappers import (
    AgentIDWrapper,
    AutoResetWrapper,
    CleanerWrapper,
    ConnectorWrapper,
    GigastepWrapper,
    LbfWrapper,
    MabraxWrapper,
    MatraxWrapper,
    MultiCVRPWrapper,
    RecordEpisodeMetrics,
    RwareWrapper,
    SmaxWrapper,
)

# Registry mapping environment names to their generator and wrapper classes.
_jumanji_registry = {
    "RobotWarehouse-v0": {"generator": RwareRandomGenerator, "wrapper": RwareWrapper},
    "LevelBasedForaging-v0": {"generator": LbfRandomGenerator, "wrapper": LbfWrapper},
    "MaConnector-v2": {"generator": ConnectorRandomGenerator, "wrapper": ConnectorWrapper},
<<<<<<< HEAD
    "MultiCVRP-v0": {"generator": MultiCVRPRandomGenerator, "wrapper": MultiCVRPWrapper},
=======
    "Cleaner-v0": {"generator": CleanerRandomGenerator, "wrapper": CleanerWrapper},
>>>>>>> db21053c
}

# Define a different registry for Matrax since it has no generator.
_matrax_registry = {"Matrax": MatraxWrapper}

_jaxmarl_wrappers = {"Smax": SmaxWrapper, "MaBrax": MabraxWrapper}

_gigastep_registry = {"Gigastep": GigastepWrapper}


def add_extra_wrappers(
    train_env: Environment, eval_env: Environment, config: DictConfig
) -> Environment:

    # Disable the AgentID wrapper if the environment has implicit agent IDs.
    config.system.add_agent_id = config.system.add_agent_id & (~config.env.implicit_agent_id)

    # Add agent id to observation.
    if config.system.add_agent_id:
        train_env = AgentIDWrapper(train_env)
        eval_env = AgentIDWrapper(eval_env)

    train_env = AutoResetWrapper(train_env)
    train_env = RecordEpisodeMetrics(train_env)
    return train_env, eval_env


def make_jumanji_env(
    env_name: str, config: DictConfig, add_global_state: bool = False
) -> Tuple[Environment, Environment]:
    """
    Create a Jumanji environments for training and evaluation.

    Args:
        env_name (str): The name of the environment to create.
        config (Dict): The configuration of the environment.
        add_global_state (bool): Whether to add the global state to the observation.

    Returns:
        A tuple of the environments.
    """
    # Config generator and select the wrapper.
    generator = _jumanji_registry[env_name]["generator"]
    generator = generator(**config.env.scenario.task_config)
    wrapper = _jumanji_registry[env_name]["wrapper"]

    # Create envs.
    train_env = jumanji.make(env_name, generator=generator, **config.env.kwargs)
    eval_env = jumanji.make(env_name, generator=generator, **config.env.kwargs)
    train_env = wrapper(train_env, add_global_state=add_global_state)
    eval_env = wrapper(eval_env, add_global_state=add_global_state)

    train_env, eval_env = add_extra_wrappers(train_env, eval_env, config)
    return train_env, eval_env


def make_jaxmarl_env(
    env_name: str, config: DictConfig, add_global_state: bool = False
) -> Tuple[Environment, Environment]:
    """
     Create a JAXMARL environment.

    Args:
        env_name (str): The name of the environment to create.
        config (Dict): The configuration of the environment.
        add_global_state (bool): Whether to add the global state to the observation.

    Returns:
        A JAXMARL environment.
    """

    kwargs = dict(config.env.kwargs)
    if "smax" in env_name.lower():
        kwargs["scenario"] = map_name_to_scenario(config.env.scenario.task_name)

    # Create jaxmarl envs.
    train_env = _jaxmarl_wrappers[config.env.env_name](
        jaxmarl.make(env_name, **kwargs),
        add_global_state,
    )
    eval_env = _jaxmarl_wrappers[config.env.env_name](
        jaxmarl.make(env_name, **kwargs),
        add_global_state,
    )

    train_env, eval_env = add_extra_wrappers(train_env, eval_env, config)

    return train_env, eval_env


def make_matrax_env(
    env_name: str, config: DictConfig, add_global_state: bool = False
) -> Tuple[Environment, Environment]:
    """
    Creates Matrax environments for training and evaluation.

    Args:
        env_name: The name of the environment to create.
        config: The configuration of the environment.
        add_global_state: Whether to add the global state to the observation.

    Returns:
        A tuple containing a train and evaluation Matrax environment.
    """
    # Select the Matrax wrapper.
    wrapper = _matrax_registry[env_name]

    # Create envs.
    task_name = config["env"]["scenario"]["task_name"]
    train_env = matrax.make(task_name, **config.env.kwargs)
    eval_env = matrax.make(task_name, **config.env.kwargs)
    train_env = wrapper(train_env, add_global_state)
    eval_env = wrapper(eval_env, add_global_state)

    train_env, eval_env = add_extra_wrappers(train_env, eval_env, config)
    return train_env, eval_env


def make_gigastep_env(
    env_name: str, config: DictConfig, add_global_state: bool = False
) -> Tuple[Environment, Environment]:
    """
     Create a Gigastep environment.

    Args:
        env_name (str): The name of the environment to create.
        config (Dict): The configuration of the environment.
        add_global_state (bool): Whether to add the global state to the observation. Default False.

    Returns:
        A tuple of the environments.
    """
    wrapper = _gigastep_registry[env_name]

    kwargs = config.env.kwargs
    scenario = ScenarioBuilder.from_config(config.env.scenario.task_config)

    train_env = wrapper(scenario.make(**kwargs), has_global_state=add_global_state)
    eval_env = wrapper(scenario.make(**kwargs), has_global_state=add_global_state)

    train_env, eval_env = add_extra_wrappers(train_env, eval_env, config)
    return train_env, eval_env


def make(config: DictConfig, add_global_state: bool = False) -> Tuple[Environment, Environment]:
    """
    Create environments for training and evaluation..

    Args:
        config (Dict): The configuration of the environment.
        add_global_state (bool): Whether to add the global state to the observation.

    Returns:
        A tuple of the environments.
    """
    env_name = config.env.scenario.name

    if env_name in _jumanji_registry:
        return make_jumanji_env(env_name, config, add_global_state)
    elif env_name in jaxmarl.registered_envs:
        return make_jaxmarl_env(env_name, config, add_global_state)
    elif env_name in _matrax_registry:
        return make_matrax_env(env_name, config, add_global_state)
    elif env_name in _gigastep_registry:
        return make_gigastep_env(env_name, config, add_global_state)
    else:
        raise ValueError(f"{env_name} is not a supported environment.")<|MERGE_RESOLUTION|>--- conflicted
+++ resolved
@@ -57,11 +57,8 @@
     "RobotWarehouse-v0": {"generator": RwareRandomGenerator, "wrapper": RwareWrapper},
     "LevelBasedForaging-v0": {"generator": LbfRandomGenerator, "wrapper": LbfWrapper},
     "MaConnector-v2": {"generator": ConnectorRandomGenerator, "wrapper": ConnectorWrapper},
-<<<<<<< HEAD
+    "Cleaner-v0": {"generator": CleanerRandomGenerator, "wrapper": CleanerWrapper},
     "MultiCVRP-v0": {"generator": MultiCVRPRandomGenerator, "wrapper": MultiCVRPWrapper},
-=======
-    "Cleaner-v0": {"generator": CleanerRandomGenerator, "wrapper": CleanerWrapper},
->>>>>>> db21053c
 }
 
 # Define a different registry for Matrax since it has no generator.
