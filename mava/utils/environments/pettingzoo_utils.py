# python3
# Copyright 2021 InstaDeep Ltd. All rights reserved.
#
# Licensed under the Apache License, Version 2.0 (the "License");
# you may not use this file except in compliance with the License.
# You may obtain a copy of the License at
#
#     http://www.apache.org/licenses/LICENSE-2.0
#
# Unless required by applicable law or agreed to in writing, software
# distributed under the License is distributed on an "AS IS" BASIS,
# WITHOUT WARRANTIES OR CONDITIONS OF ANY KIND, either express or implied.
# See the License for the specific language governing permissions and
# limitations under the License.

"""Pettingzoo environment factory."""

import importlib
from typing import Any, Dict, List, Optional, Tuple

import dm_env
import numpy as np

from mava.utils.jax_training_utils import set_jax_double_precision

try:
    import supersuit

    _has_supersuit = True
except ModuleNotFoundError:
    _has_supersuit = False

try:
    from smac.env.pettingzoo import StarCraft2PZEnv

    _has_smac = True
except ModuleNotFoundError:
    _has_smac = False

try:
    import pettingzoo  # noqa: F401

    _has_petting_zoo = True
except ModuleNotFoundError:
    _has_petting_zoo = False

from mava.wrappers import ParallelEnvWrapper, PettingZooParallelEnvWrapper
from mava.wrappers.env_preprocess_wrappers import ConcatAgentIdToObservation


def atari_preprocessing(env: ParallelEnvWrapper) -> ParallelEnvWrapper:
    """Preprocess atari env.

    Args:
        env : a mava supported atari env.

    Returns:
        a wrapped mava env.
    """
    if _has_supersuit:
        # Preprocessing
        env = supersuit.max_observation_v0(env, 2)

        # repeat_action_probability is set to 0.25
        # to introduce non-determinism to the system
        env = supersuit.sticky_actions_v0(env, repeat_action_probability=0.25)

        # skip frames for faster processing and less control
        # to be compatable with gym, use frame_skip(env, (2,5))
        env = supersuit.frame_skip_v0(env, 4)

        # downscale observation for faster processing
        env = supersuit.resize_v0(env, 84, 84)

        # allow agent to see everything on the screen
        # despite Atari's flickering screen problem
        env = supersuit.frame_stack_v1(env, 4)

        # set dtype to float32
        env = supersuit.dtype_v0(env, np.float32)
    else:
        raise Exception("Supersuit is not installed.")
    return env


def make_environment(
    evaluation: bool = False,
    env_class: str = "mpe",
    env_name: str = "simple_spread_v2",
    env_preprocess_wrappers: Optional[List] = None,
    concat_agent_id: bool = False,
    random_seed: Optional[int] = None,
    **kwargs: Any,
<<<<<<< HEAD
) -> Tuple[dm_env.Environment, Dict[str, str]]:
    """Wraps an Pettingzoo environment.
=======
) -> dm_env.Environment:
    """Wraps a Pettingzoo environment.
>>>>>>> e523bb22

    Args:
        env_class: str, class of the environment, e.g. MPE or Atari.
        env_name: str, name of environment, .e.g simple_spread or Pong.
        evaluation: bool, to change the behaviour during evaluation.

    Returns:
        A Pettingzoo environment wrapped as a DeepMind environment.
    """
    if _has_petting_zoo:
        del evaluation
        set_jax_double_precision()

        if env_class == "smac":
            if _has_smac:
                env = StarCraft2PZEnv.parallel_env(map_name=env_name)
                # wrap parallel environment
                environment = PettingZooParallelEnvWrapper(
                    env, env_preprocess_wrappers=[], return_state_info=True
                )
            else:
                raise Exception("Smac is not installed.")
        else:
            env_module = importlib.import_module(f"pettingzoo.{env_class}.{env_name}")
            env = env_module.parallel_env(**kwargs)  # type: ignore
            if env_class == "atari" or "pong" in env_name:
                env = atari_preprocessing(env)
            # wrap parallel environment
            environment = PettingZooParallelEnvWrapper(
                env, env_preprocess_wrappers=env_preprocess_wrappers
            )

        if random_seed and hasattr(environment, "seed"):
            environment.seed(random_seed)
    else:
        raise Exception("Pettingzoo is not installed.")

    environment_task_name = {
        "environment_name": "pettingzoo_{env_type}_{env_class}",
        "task_name": env_name,
    }

    if concat_agent_id:
        environment = ConcatAgentIdToObservation(environment)  # type: ignore

    return environment, environment_task_name<|MERGE_RESOLUTION|>--- conflicted
+++ resolved
@@ -91,13 +91,8 @@
     concat_agent_id: bool = False,
     random_seed: Optional[int] = None,
     **kwargs: Any,
-<<<<<<< HEAD
 ) -> Tuple[dm_env.Environment, Dict[str, str]]:
     """Wraps an Pettingzoo environment.
-=======
-) -> dm_env.Environment:
-    """Wraps a Pettingzoo environment.
->>>>>>> e523bb22
 
     Args:
         env_class: str, class of the environment, e.g. MPE or Atari.
