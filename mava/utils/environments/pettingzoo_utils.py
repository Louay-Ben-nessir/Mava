# python3
# Copyright 2021 InstaDeep Ltd. All rights reserved.
#
# Licensed under the Apache License, Version 2.0 (the "License");
# you may not use this file except in compliance with the License.
# You may obtain a copy of the License at
#
#     http://www.apache.org/licenses/LICENSE-2.0
#
# Unless required by applicable law or agreed to in writing, software
# distributed under the License is distributed on an "AS IS" BASIS,
# WITHOUT WARRANTIES OR CONDITIONS OF ANY KIND, either express or implied.
# See the License for the specific language governing permissions and
# limitations under the License.

"""Pettingzoo environment factory."""

import importlib
from typing import Any, Dict, List, Optional, Tuple, Union

import dm_env
import numpy as np

from mava.utils.jax_training_utils import set_jax_double_precision

try:
    import supersuit

    _has_supersuit = True
except ModuleNotFoundError:
    _has_supersuit = False

try:
    from smac.env.pettingzoo import StarCraft2PZEnv

    _has_smac = True
except ModuleNotFoundError:
    _has_smac = False

try:
    import pettingzoo  # noqa: F401

    _has_petting_zoo = True
except ModuleNotFoundError:
    _has_petting_zoo = False

from mava.wrappers import (
    ParallelEnvWrapper,
    PettingZooAECEnvWrapper,
    PettingZooParallelEnvWrapper,
    SequentialEnvWrapper,
)
from mava.wrappers.env_preprocess_wrappers import ConcatAgentIdToObservation


def atari_preprocessing(
    env: Union[ParallelEnvWrapper, SequentialEnvWrapper]
) -> Union[ParallelEnvWrapper, SequentialEnvWrapper]:
    """Preprocess atari env.

    Args:
        env : a mava supported atari env.

    Returns:
        a wrapped mava env.
    """
    if _has_supersuit:
        # Preprocessing
        env = supersuit.max_observation_v0(env, 2)

        # repeat_action_probability is set to 0.25
        # to introduce non-determinism to the system
        env = supersuit.sticky_actions_v0(env, repeat_action_probability=0.25)

        # skip frames for faster processing and less control
        # to be compatable with gym, use frame_skip(env, (2,5))
        env = supersuit.frame_skip_v0(env, 4)

        # downscale observation for faster processing
        env = supersuit.resize_v0(env, 84, 84)

        # allow agent to see everything on the screen
        # despite Atari's flickering screen problem
        env = supersuit.frame_stack_v1(env, 4)

        # set dtype to float32
        env = supersuit.dtype_v0(env, np.float32)
    else:
        raise Exception("Supersuit is not installed.")
    return env


def make_environment(
    evaluation: bool = False,
    env_type: str = "parallel",
    env_class: str = "mpe",
    env_name: str = "simple_spread_v2",
    env_preprocess_wrappers: Optional[List] = None,
    concat_agent_id: bool = False,
    random_seed: Optional[int] = None,
    **kwargs: Any,
) -> Tuple[dm_env.Environment, Dict[str, str]]:
    """Wraps an Pettingzoo environment.

    Args:
        env_class: str, class of the environment, e.g. MPE or Atari.
        env_name: str, name of environment, .e.g simple_spread or Pong.
        evaluation: bool, to change the behaviour during evaluation.

    Returns:
        A Pettingzoo environment wrapped as a DeepMind environment.
    """
    if _has_petting_zoo:
        del evaluation
        set_jax_double_precision()

        if env_class == "smac":
            if _has_smac:
                env = StarCraft2PZEnv.parallel_env(map_name=env_name)
                # wrap parallel environment
                environment = PettingZooParallelEnvWrapper(
                    env, env_preprocess_wrappers=[], return_state_info=True
                )
            else:
                raise Exception("Smac is not installed.")
        else:
            env_module = importlib.import_module(f"pettingzoo.{env_class}.{env_name}")

            if env_type == "parallel":
                env = env_module.parallel_env(**kwargs)  # type: ignore
                if env_class == "atari" or "pong" in env_name:
                    env = atari_preprocessing(env)
                # wrap parallel environment
                environment = PettingZooParallelEnvWrapper(
                    env, env_preprocess_wrappers=env_preprocess_wrappers
                )
            elif env_type == "sequential":
                env = env_module.env(**kwargs)  # type: ignore
                if env_class == "atari":
                    env = atari_preprocessing(env)
                # wrap sequential environment
                environment = PettingZooAECEnvWrapper(
                    env, env_preprocess_wrappers=env_preprocess_wrappers
                )

        if random_seed and hasattr(environment, "seed"):
            environment.seed(random_seed)
    else:
        raise Exception("Pettingzoo is not installed.")

<<<<<<< HEAD
    environment_task_name = {
        "environment_name": "pettingzoo_{env_type}_{env_class}",
        "task_name": env_name,
    }

    return environment, environment_task_name
=======
    if concat_agent_id:
        env = ConcatAgentIdToObservation(env)

    return environment
>>>>>>> f06d3102
<|MERGE_RESOLUTION|>--- conflicted
+++ resolved
@@ -148,16 +148,12 @@
     else:
         raise Exception("Pettingzoo is not installed.")
 
-<<<<<<< HEAD
+    if concat_agent_id:
+        env = ConcatAgentIdToObservation(env)
+
     environment_task_name = {
         "environment_name": "pettingzoo_{env_type}_{env_class}",
         "task_name": env_name,
     }
 
-    return environment, environment_task_name
-=======
-    if concat_agent_id:
-        env = ConcatAgentIdToObservation(env)
-
-    return environment
->>>>>>> f06d3102
+    return environment, environment_task_name