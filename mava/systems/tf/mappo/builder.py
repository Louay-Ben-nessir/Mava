# python3
# Copyright 2021 InstaDeep Ltd. All rights reserved.
#
# Licensed under the Apache License, Version 2.0 (the "License");
# you may not use this file except in compliance with the License.
# You may obtain a copy of the License at
#
#     http://www.apache.org/licenses/LICENSE-2.0
#
# Unless required by applicable law or agreed to in writing, software
# distributed under the License is distributed on an "AS IS" BASIS,
# WITHOUT WARRANTIES OR CONDITIONS OF ANY KIND, either express or implied.
# See the License for the specific language governing permissions and
# limitations under the License.

"""MAPPO system builder implementation."""

import copy
import dataclasses
from typing import Any, Dict, Iterator, List, Optional, Type, Union

import reverb
import sonnet as snt
import tensorflow as tf
from acme.specs import EnvironmentSpec
from acme.tf import utils as tf2_utils

from mava import adders, core, specs, types
from mava.adders import reverb as reverb_adders
from mava.systems.tf import variable_utils
from mava.systems.tf.mappo import execution, training
from mava.systems.tf.variable_sources import VariableSource as MavaVariableSource
from mava.utils.sort_utils import sort_str_num
from mava.wrappers import NetworkStatisticsActorCritic, ScaledDetailedTrainerStatistics


@dataclasses.dataclass
class MAPPOConfig:
    """Configuration options for the MAPPO system
    Args:
        environment_spec: description of the action and observation spaces etc. for
            each agent in the system.
        policy_optimizer: optimizer(s) for updating policy networks.
        critic_optimizer: optimizer for updating critic networks.
        agent_net_keys: (dict, optional): specifies what network each agent uses.
            Defaults to {}.
        checkpoint_minute_interval (int): The number of minutes to wait between
            checkpoints.
        sequence_length: recurrent sequence rollout length.
        sequence_period: consecutive starting points for overlapping rollouts across a
            sequence.
        discount: discount to use for TD updates.
        lambda_gae: scalar determining the mix of bootstrapping vs further accumulation
            of multi-step returns at each timestep. See `High-Dimensional Continuous
            Control Using Generalized Advantage Estimation` for more information.
        max_queue_size: maximum number of items in the queue.
        executor_variable_update_period: the rate at which executors sync their
            paramters with the trainer.
        batch_size: batch size for updates.
        entropy_cost: contribution of entropy regularization to the total loss.
        baseline_cost: contribution of the value loss to the total loss.
        clipping_epsilon: Hyper-parameter for clipping in the policy objective. Roughly:
            how far can the new policy go from the old policy while still profiting?
            The new policy can still go farther than the clip_ratio says, but it doesn’t
            help on the objective anymore.
        max_gradient_norm: value to specify the maximum clipping value for the gradient
            norm during optimization.
        checkpoint: boolean to indicate whether to checkpoint models.
        checkpoint_subpath: subdirectory specifying where to store checkpoints.
        replay_table_name: string indicating what name to give the replay table.
<<<<<<< HEAD
        termination_condition: An optional terminal condition can be provided
        that stops the program once the condition is satisfied. Available options
        include specifying maximum values for trainer_steps, trainer_walltime,
        evaluator_steps, evaluator_episodes, executor_episodes or executor_steps.
        E.g. termination_condition = {'trainer_steps': 100000}.
=======
        evaluator_interval: intervals that evaluator are run at.
        learning_rate_scheduler_fn: function/class that takes in a trainer step t
                and returns the current learning rate.
>>>>>>> d14f111c
    """

    environment_spec: specs.EnvironmentSpec
    policy_optimizer: Union[snt.Optimizer, Dict[str, snt.Optimizer]]
    critic_optimizer: snt.Optimizer
    num_executors: int
    agent_net_keys: Dict[str, str]
    trainer_networks: Dict[str, List]
    table_network_config: Dict[str, List]
    network_sampling_setup: List
    net_keys_to_ids: Dict[str, int]
    unique_net_keys: List[str]
    checkpoint_minute_interval: int
    sequence_length: int = 10
    sequence_period: int = 5
    discount: float = 0.99
    lambda_gae: float = 0.95
    max_queue_size: int = 1000
    executor_variable_update_period: int = 100
    batch_size: int = 32
    entropy_cost: float = 0.01
    baseline_cost: float = 0.5
    clipping_epsilon: float = 0.1
    max_gradient_norm: Optional[float] = None
    checkpoint: bool = True
    checkpoint_subpath: str = "~/mava/"
    replay_table_name: str = reverb_adders.DEFAULT_PRIORITY_TABLE
<<<<<<< HEAD
    termination_condition: Optional[Dict[str, int]] = None
=======
    learning_rate_scheduler_fn: Optional[Any] = None
    evaluator_interval: Optional[dict] = None
>>>>>>> d14f111c


class MAPPOBuilder:
    """Builder for MAPPO which constructs individual components of the system."""

    def __init__(
        self,
        config: MAPPOConfig,
        trainer_fn: Type[training.MAPPOTrainer] = training.MAPPOTrainer,
        executor_fn: Type[core.Executor] = execution.MAPPOFeedForwardExecutor,
        extra_specs: Dict[str, Any] = {},
    ):
        """Initialise the system.

        Args:
            config (MAPPOConfig): system configuration specifying hyperparameters and
                additional information for constructing the system.
            trainer_fn (Type[training.MAPPOTrainer], optional): Trainer
                function, of a correpsonding type to work with the selected system
                architecture. Defaults to training.MAPPOTrainer.
            executor_fn (Type[core.Executor], optional): Executor function, of a
                corresponding type to work with the selected system architecture.
                Defaults to execution.MAPPOFeedForwardExecutor.
        """

        self._config = config
        self._agents = self._config.environment_spec.get_agent_ids()
        self._trainer_fn = trainer_fn
        self._executor_fn = executor_fn
        self._extra_specs = extra_specs

    def add_logits_to_spec(
        self, environment_spec: specs.MAEnvironmentSpec
    ) -> specs.MAEnvironmentSpec:
        """convert discrete action space to bounded continuous action space
        Args:
            environment_spec (specs.MAEnvironmentSpec): description of
                the action, observation spaces etc. for each agent in the system.
        Returns:
            specs.MAEnvironmentSpec: updated environment spec.
        """

        env_adder_spec: specs.MAEnvironmentSpec = copy.deepcopy(environment_spec)
        keys = env_adder_spec._keys
        for key in keys:
            agent_spec = env_adder_spec._specs[key]
            new_act_spec = {"actions": agent_spec.actions}

            # Make dummy logits
            new_act_spec["logits"] = tf.ones(
                shape=(agent_spec.actions.num_values), dtype=tf.float32
            )

            env_adder_spec._specs[key] = EnvironmentSpec(
                observations=agent_spec.observations,
                actions=new_act_spec,
                rewards=agent_spec.rewards,
                discounts=agent_spec.discounts,
            )
        return env_adder_spec

    def covert_specs(self, spec: Dict[str, Any], num_networks: int) -> Dict[str, Any]:
        if type(spec) is not dict:
            return spec

        agents = sort_str_num(self._config.agent_net_keys.keys())[:num_networks]
        converted_spec: Dict[str, Any] = {}
        if agents[0] in spec.keys():
            for agent in agents:
                converted_spec[agent] = spec[agent]
        else:
            # For the extras
            for key in spec.keys():
                converted_spec[key] = self.covert_specs(spec[key], num_networks)
        return converted_spec

    def make_replay_tables(
        self,
        environment_spec: specs.MAEnvironmentSpec,
    ) -> List[reverb.Table]:
        """Create tables to insert data into.

        Args:
            environment_spec (specs.MAEnvironmentSpec): description of the action and
                observation spaces etc. for each agent in the system.

        Returns:
            List[reverb.Table]: a list of data tables for inserting data.
        """

        # Create system architecture with target networks.
        adder_env_spec = self.add_logits_to_spec(environment_spec)

        # Create table per trainer
        replay_tables = []
        for table_key in self._config.table_network_config.keys():
            # TODO (dries): Clean the below coverter code up.
            # Convert a Mava spec
            num_networks = len(self._config.table_network_config[table_key])
            env_spec = copy.deepcopy(adder_env_spec)
            env_spec._specs = self.covert_specs(env_spec._specs, num_networks)

            env_spec._keys = list(sort_str_num(env_spec._specs.keys()))
            if env_spec.extra_specs is not None:
                env_spec.extra_specs = self.covert_specs(
                    env_spec.extra_specs, num_networks
                )
            extra_specs = self.covert_specs(
                self._extra_specs,
                num_networks,
            )

            replay_tables.append(
                reverb.Table.queue(
                    name=table_key,
                    max_size=self._config.max_queue_size,
                    signature=reverb_adders.ParallelSequenceAdder.signature(
                        env_spec,
                        sequence_length=self._config.sequence_length,
                        extras_spec=extra_specs,
                    ),
                )
            )

        return replay_tables

    def make_dataset_iterator(
        self,
        replay_client: reverb.Client,
        table_name: str,
    ) -> Iterator[reverb.ReplaySample]:
        """Create a dataset iterator to use for training/updating the system.

        Args:
            replay_client (reverb.Client): Reverb Client which points to the
                replay server.

        Returns:
            [type]: dataset iterator.

        Yields:
            Iterator[reverb.ReplaySample]: data samples from the dataset.
        """

        # Create tensorflow dataset to interface with reverb
        # dataset = datasets.make_reverb_dataset(
        #     server_address=replay_client.server_address,
        #     batch_size=self._config.batch_size,
        # )

        dataset = reverb.TrajectoryDataset.from_table_signature(
            server_address=replay_client.server_address,
            table=table_name,
            max_in_flight_samples_per_worker=1,
        ).batch(
            self._config.batch_size, drop_remainder=True
        )  # .prefetch(self._config.prefetch_size)
        # .as_numpy_iterator()

        return iter(dataset)

    def make_adder(
        self,
        replay_client: reverb.Client,
    ) -> Optional[adders.ParallelAdder]:
        """Create an adder which records data generated by the executor/environment.

        Args:
            replay_client (reverb.Client): Reverb Client which points to the
                replay server.

        Raises:
            NotImplementedError: unknown executor type.

        Returns:
            Optional[adders.ParallelAdder]: adder which sends data to a replay buffer.
        """

        # Create custom priority functons for the adder
        priority_fns = {
            table_key: lambda x: 1.0
            for table_key in self._config.table_network_config.keys()
        }

        return reverb_adders.ParallelSequenceAdder(
            priority_fns=priority_fns,
            client=replay_client,
            net_ids_to_keys=self._config.unique_net_keys,
            table_network_config=self._config.table_network_config,
            sequence_length=self._config.sequence_length,
            period=self._config.sequence_period,
            use_next_extras=True,
        )

    def create_counter_variables(
        self, variables: Dict[str, tf.Variable]
    ) -> Dict[str, tf.Variable]:
        """Create counter variables.
        Args:
            variables: dictionary with variable_source
            variables in.
        Returns:
            variables: dictionary with variable_source
            variables in.
        """
        variables["trainer_steps"] = tf.Variable(0, dtype=tf.int32)
        variables["trainer_walltime"] = tf.Variable(0, dtype=tf.float32)
        variables["evaluator_steps"] = tf.Variable(0, dtype=tf.int32)
        variables["evaluator_episodes"] = tf.Variable(0, dtype=tf.int32)
        variables["executor_episodes"] = tf.Variable(0, dtype=tf.int32)
        variables["executor_steps"] = tf.Variable(0, dtype=tf.int32)
        return variables

    def make_variable_server(
        self,
        networks: Dict[str, Dict[str, snt.Module]],
    ) -> MavaVariableSource:
        """Create the variable server.
        Args:
            networks: dictionary with the
            system's networks in.
        Returns:
            variable_source: A Mava variable source object.
        """
        # Create variables
        variables = {}
        # Network variables
        for net_type_key in networks.keys():
            for net_key in networks[net_type_key].keys():
                # Ensure obs and target networks are sonnet modules
                variables[f"{net_key}_{net_type_key}"] = tf2_utils.to_sonnet_module(
                    networks[net_type_key][net_key]
                ).variables

        variables = self.create_counter_variables(variables)

        # Create variable source
        variable_source = MavaVariableSource(
            variables,
            self._config.checkpoint,
            self._config.checkpoint_subpath,
            self._config.checkpoint_minute_interval,
            self._config.termination_condition,
        )
        return variable_source

    def make_executor(
        self,
        # executor_id: str,
        networks: Dict[str, snt.Module],
        policy_networks: Dict[str, snt.Module],
        adder: Optional[adders.ParallelAdder] = None,
<<<<<<< HEAD
        variable_source: Optional[MavaVariableSource] = None,
=======
        variable_source: Optional[core.VariableSource] = None,
        evaluator: bool = False,
>>>>>>> d14f111c
    ) -> core.Executor:
        """Create an executor instance.
        Args:
<<<<<<< HEAD
            networks: dictionary with the system's networks in.
            policy_networks: policy networks for each agent in
                the system.
            adder: adder to send data to
=======
            policy_networks: policy networks for each agent in
                the system.
            adder : adder to send data to
>>>>>>> d14f111c
                a replay buffer. Defaults to None.
            variable_source: variables server.
                Defaults to None.
<<<<<<< HEAD
=======
            evaluator: boolean indicator if the executor is used for
                for evaluation only.

>>>>>>> d14f111c
        Returns:
            system executor, a collection of agents making up the part
                of the system generating data by interacting the environment.
        """
        # Create policy variables
        variables = {}
        get_keys = []
        for net_type_key in ["observations", "policies"]:
            for net_key in networks[net_type_key].keys():
                var_key = f"{net_key}_{net_type_key}"
                variables[var_key] = networks[net_type_key][net_key].variables
                get_keys.append(var_key)
        variables = self.create_counter_variables(variables)

        count_names = [
            "trainer_steps",
            "trainer_walltime",
            "evaluator_steps",
            "evaluator_episodes",
            "executor_episodes",
            "executor_steps",
        ]
        get_keys.extend(count_names)
        counts = {name: variables[name] for name in count_names}

        variable_client = None
        evaluator_interval = self._config.evaluator_interval if evaluator else None
        if variable_source:
            # Get new policy variables
            variable_client = variable_utils.VariableClient(
                client=variable_source,
<<<<<<< HEAD
                variables=variables,
                get_keys=get_keys,
                update_period=self._config.executor_variable_update_period,
=======
                variables={"policy": variables},
                # If we are using evaluator_intervals,
                # we should always get the latest variables.
                update_period=0
                if evaluator_interval
                else self._config.executor_variable_update_period,
>>>>>>> d14f111c
            )

            # Make sure not to use a random policy after checkpoint restoration by
            # assigning variables before running the environment loop.
            variable_client.get_and_wait()

        # Create the actor which defines how we take actions.
        return self._executor_fn(
            policy_networks=policy_networks,
            counts=counts,
            net_keys_to_ids=self._config.net_keys_to_ids,
            agent_specs=self._config.environment_spec.get_agent_specs(),
            agent_net_keys=self._config.agent_net_keys,
            network_sampling_setup=self._config.network_sampling_setup,
            variable_client=variable_client,
            adder=adder,
            evaluator=evaluator,
            interval=evaluator_interval,
        )

    def make_trainer(
        self,
        networks: Dict[str, Dict[str, snt.Module]],
        dataset: Iterator[reverb.ReplaySample],
        variable_source: MavaVariableSource,
        trainer_networks: List[Any],
        trainer_table_entry: List[Any],
        logger: Optional[types.NestedLogger] = None,
        connection_spec: Dict[str, List[str]] = None,
    ) -> core.Trainer:
        """Create a trainer instance.
        Args:
            networks: system networks.
            dataset: dataset iterator to feed data to
                the trainer networks.
            variable_source: Source with variables in.
            trainer_networks: Set of unique network keys to train on..
            trainer_table_entry: List of networks per agent to train on.
            logger: Logger object for logging  metadata.
            connection_spec: connection topology used
                for networked system architectures. Defaults to None.
        Returns:
            system trainer, that uses the collected data from the
                executors to update the parameters of the agent networks in the system.
        """
        # This assumes agents are sort_str_num in the other methods
        max_gradient_norm = self._config.max_gradient_norm

        # Create variable client
        variables = {}
        set_keys = []
        get_keys = []
        # TODO (dries): Only add the networks this trainer is working with.
        # Not all of them.
        for net_type_key in networks.keys():
            for net_key in networks[net_type_key].keys():
                variables[f"{net_key}_{net_type_key}"] = networks[net_type_key][
                    net_key
                ].variables
                if net_key in set(trainer_networks):
                    set_keys.append(f"{net_key}_{net_type_key}")
                else:
                    get_keys.append(f"{net_key}_{net_type_key}")

        variables = self.create_counter_variables(variables)
        count_names = [
            "trainer_steps",
            "trainer_walltime",
            "evaluator_steps",
            "evaluator_episodes",
            "executor_episodes",
            "executor_steps",
        ]
        get_keys.extend(count_names)
        counts = {name: variables[name] for name in count_names}

        variable_client = variable_utils.VariableClient(
            client=variable_source,
            variables=variables,
            get_keys=get_keys,
            set_keys=set_keys,
            update_period=10,
        )

        # Get all the initial variables
        variable_client.get_all_and_wait()

        # Convert network keys for the trainer.
        trainer_agents = self._agents[: len(trainer_table_entry)]
        trainer_agent_net_keys = {
            agent: trainer_table_entry[a_i] for a_i, agent in enumerate(trainer_agents)
        }

        trainer_config: Dict[str, Any] = {
            "agents": trainer_agents,
            "policy_networks": networks["policies"],
            "critic_networks": networks["critics"],
            "observation_networks": networks["observations"],
            "agent_net_keys": trainer_agent_net_keys,
            "policy_optimizer": self._config.policy_optimizer,
            "critic_optimizer": self._config.critic_optimizer,
            "max_gradient_norm": max_gradient_norm,
            "discount": self._config.discount,
            "variable_client": variable_client,
            "dataset": dataset,
            "counts": counts,
            "logger": logger,
            "lambda_gae": self._config.lambda_gae,
            "entropy_cost": self._config.entropy_cost,
            "baseline_cost": self._config.baseline_cost,
            "clipping_epsilon": self._config.clipping_epsilon,
        }

        # The learner updates the parameters (and initializes them).
<<<<<<< HEAD
        trainer = self._trainer_fn(**trainer_config)

        # NB If using both NetworkStatistics and TrainerStatistics, order is important.
        # NetworkStatistics needs to appear before TrainerStatistics.
        # TODO(Kale-ab/Arnu): need to fix wrapper type issues
        trainer = NetworkStatisticsActorCritic(trainer)  # type: ignore
=======
        trainer = self._trainer_fn(
            agents=agents,
            agent_types=agent_types,
            observation_networks=observation_networks,
            policy_networks=policy_networks,
            critic_networks=critic_networks,
            dataset=dataset,
            agent_net_keys=agent_net_keys,
            critic_optimizer=self._config.critic_optimizer,
            policy_optimizer=self._config.policy_optimizer,
            discount=self._config.discount,
            lambda_gae=self._config.lambda_gae,
            entropy_cost=self._config.entropy_cost,
            baseline_cost=self._config.baseline_cost,
            clipping_epsilon=self._config.clipping_epsilon,
            max_gradient_norm=self._config.max_gradient_norm,
            counter=counter,
            logger=logger,
            checkpoint_minute_interval=self._config.checkpoint_minute_interval,
            checkpoint=self._config.checkpoint,
            checkpoint_subpath=self._config.checkpoint_subpath,
            learning_rate_scheduler_fn=self._config.learning_rate_scheduler_fn,
        )
>>>>>>> d14f111c

        trainer = ScaledDetailedTrainerStatistics(  # type: ignore
            trainer, metrics=["policy_loss", "critic_loss"]
        )

        return trainer<|MERGE_RESOLUTION|>--- conflicted
+++ resolved
@@ -68,17 +68,9 @@
         checkpoint: boolean to indicate whether to checkpoint models.
         checkpoint_subpath: subdirectory specifying where to store checkpoints.
         replay_table_name: string indicating what name to give the replay table.
-<<<<<<< HEAD
-        termination_condition: An optional terminal condition can be provided
-        that stops the program once the condition is satisfied. Available options
-        include specifying maximum values for trainer_steps, trainer_walltime,
-        evaluator_steps, evaluator_episodes, executor_episodes or executor_steps.
-        E.g. termination_condition = {'trainer_steps': 100000}.
-=======
         evaluator_interval: intervals that evaluator are run at.
         learning_rate_scheduler_fn: function/class that takes in a trainer step t
                 and returns the current learning rate.
->>>>>>> d14f111c
     """
 
     environment_spec: specs.EnvironmentSpec
@@ -106,12 +98,8 @@
     checkpoint: bool = True
     checkpoint_subpath: str = "~/mava/"
     replay_table_name: str = reverb_adders.DEFAULT_PRIORITY_TABLE
-<<<<<<< HEAD
-    termination_condition: Optional[Dict[str, int]] = None
-=======
     learning_rate_scheduler_fn: Optional[Any] = None
     evaluator_interval: Optional[dict] = None
->>>>>>> d14f111c
 
 
 class MAPPOBuilder:
@@ -354,7 +342,6 @@
             self._config.checkpoint,
             self._config.checkpoint_subpath,
             self._config.checkpoint_minute_interval,
-            self._config.termination_condition,
         )
         return variable_source
 
@@ -364,34 +351,20 @@
         networks: Dict[str, snt.Module],
         policy_networks: Dict[str, snt.Module],
         adder: Optional[adders.ParallelAdder] = None,
-<<<<<<< HEAD
         variable_source: Optional[MavaVariableSource] = None,
-=======
-        variable_source: Optional[core.VariableSource] = None,
         evaluator: bool = False,
->>>>>>> d14f111c
     ) -> core.Executor:
         """Create an executor instance.
         Args:
-<<<<<<< HEAD
-            networks: dictionary with the system's networks in.
-            policy_networks: policy networks for each agent in
-                the system.
-            adder: adder to send data to
-=======
             policy_networks: policy networks for each agent in
                 the system.
             adder : adder to send data to
->>>>>>> d14f111c
                 a replay buffer. Defaults to None.
             variable_source: variables server.
                 Defaults to None.
-<<<<<<< HEAD
-=======
             evaluator: boolean indicator if the executor is used for
                 for evaluation only.
 
->>>>>>> d14f111c
         Returns:
             system executor, a collection of agents making up the part
                 of the system generating data by interacting the environment.
@@ -423,18 +396,13 @@
             # Get new policy variables
             variable_client = variable_utils.VariableClient(
                 client=variable_source,
-<<<<<<< HEAD
                 variables=variables,
                 get_keys=get_keys,
-                update_period=self._config.executor_variable_update_period,
-=======
-                variables={"policy": variables},
                 # If we are using evaluator_intervals,
                 # we should always get the latest variables.
                 update_period=0
                 if evaluator_interval
                 else self._config.executor_variable_update_period,
->>>>>>> d14f111c
             )
 
             # Make sure not to use a random policy after checkpoint restoration by
@@ -546,41 +514,16 @@
             "entropy_cost": self._config.entropy_cost,
             "baseline_cost": self._config.baseline_cost,
             "clipping_epsilon": self._config.clipping_epsilon,
+            "learning_rate_scheduler_fn": self._config.learning_rate_scheduler_fn,
         }
 
         # The learner updates the parameters (and initializes them).
-<<<<<<< HEAD
         trainer = self._trainer_fn(**trainer_config)
 
         # NB If using both NetworkStatistics and TrainerStatistics, order is important.
         # NetworkStatistics needs to appear before TrainerStatistics.
         # TODO(Kale-ab/Arnu): need to fix wrapper type issues
         trainer = NetworkStatisticsActorCritic(trainer)  # type: ignore
-=======
-        trainer = self._trainer_fn(
-            agents=agents,
-            agent_types=agent_types,
-            observation_networks=observation_networks,
-            policy_networks=policy_networks,
-            critic_networks=critic_networks,
-            dataset=dataset,
-            agent_net_keys=agent_net_keys,
-            critic_optimizer=self._config.critic_optimizer,
-            policy_optimizer=self._config.policy_optimizer,
-            discount=self._config.discount,
-            lambda_gae=self._config.lambda_gae,
-            entropy_cost=self._config.entropy_cost,
-            baseline_cost=self._config.baseline_cost,
-            clipping_epsilon=self._config.clipping_epsilon,
-            max_gradient_norm=self._config.max_gradient_norm,
-            counter=counter,
-            logger=logger,
-            checkpoint_minute_interval=self._config.checkpoint_minute_interval,
-            checkpoint=self._config.checkpoint,
-            checkpoint_subpath=self._config.checkpoint_subpath,
-            learning_rate_scheduler_fn=self._config.learning_rate_scheduler_fn,
-        )
->>>>>>> d14f111c
 
         trainer = ScaledDetailedTrainerStatistics(  # type: ignore
             trainer, metrics=["policy_loss", "critic_loss"]
