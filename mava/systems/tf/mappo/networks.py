--- conflicted
+++ resolved
@@ -41,11 +41,8 @@
         256,
     ),
     critic_networks_layer_sizes: Union[Dict[str, Sequence], Sequence] = (512, 512, 256),
-<<<<<<< HEAD
     archecture_type: ArchitectureType = ArchitectureType.feedforward,
-=======
     observation_network: snt.Module = None,
->>>>>>> 1021b3ff
     seed: Optional[int] = None,
 ) -> Dict[str, snt.Module]:
     """Default networks for mappo.
