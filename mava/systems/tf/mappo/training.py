# python3
# Copyright 2021 InstaDeep Ltd. All rights reserved.
#
# Licensed under the Apache License, Version 2.0 (the "License");
# you may not use this file except in compliance with the License.
# You may obtain a copy of the License at
#
#     http://www.apache.org/licenses/LICENSE-2.0
#
# Unless required by applicable law or agreed to in writing, software
# distributed under the License is distributed on an "AS IS" BASIS,
# WITHOUT WARRANTIES OR CONDITIONS OF ANY KIND, either express or implied.
# See the License for the specific language governing permissions and
# limitations under the License.

"""MAPPO system trainer implementation."""

import copy
import time
from typing import Any, Callable, Dict, List, Optional, Sequence, Union

import numpy as np
import sonnet as snt
import tensorflow as tf
import tensorflow_probability as tfp
import tree
from acme.tf import utils as tf2_utils
from acme.utils import counting, loggers

import mava
from mava.systems.tf.variable_utils import VariableClient
from mava.types import OLT, NestedArray
from mava.utils import training_utils as train_utils
from mava.utils.sort_utils import sort_str_num

train_utils.set_growing_gpu_memory()

tfd = tfp.distributions


class MAPPOTrainer(mava.Trainer):
    """MAPPO trainer.

    This is the trainer component of a MAPPO system. IE it takes a dataset as input
    and implements update functionality to learn from this dataset.
    """

    def __init__(
        self,
        agents: List[Any],
        observation_networks: Dict[str, snt.Module],
        policy_networks: Dict[str, snt.Module],
        critic_networks: Dict[str, snt.Module],
        dataset: tf.data.Dataset,
<<<<<<< HEAD
        counts: Dict[str, Any],
        optimizer: Union[snt.Optimizer, Dict[str, snt.Optimizer]],
        variable_client: VariableClient,
=======
        policy_optimizer: Union[snt.Optimizer, Dict[str, snt.Optimizer]],
        critic_optimizer: Optional[Union[snt.Optimizer, Dict[str, snt.Optimizer]]],
>>>>>>> 1021b3ff
        agent_net_keys: Dict[str, str],
        minibatch_size: Optional[int] = None,
        num_epochs: int = 10,
        discount: float = 0.999,
        lambda_gae: float = 0.95,
        entropy_cost: float = 0.01,
        baseline_cost: float = 0.5,
        clipping_epsilon: float = 0.2,
        max_gradient_norm: Optional[float] = None,
        counter: counting.Counter = None,
        logger: loggers.Logger = None,
        learning_rate_scheduler_fn: Optional[Dict[str, Callable[[int], None]]] = None,
        normalize_advantage: bool = False,
    ):
        """Initialise MAPPO trainer

        Args:
            agents: agent ids, e.g. "agent_0".
            agent_types: agent types, e.g. "speaker" or "listener".
            observation_networks: observation networks
                for each agent in the system.
            policy_networks: policy networks for each
                agent in the system.
            critic_networks: critic network(s), shared
                or for each agent in the system.
            dataset (tf.data.Dataset): training dataset.
            policy_optimizer: optimizer
                for updating policy networks.
            critic_optimizer: optimizer
                for updating critic networks. This is not used if using
                single optim.
            agent_net_keys: specifies what network each agent uses.
                Defaults to {}.
            checkpoint_minute_interval: The number of minutes to wait between
                checkpoints.
            minibatch_size: size of minibatch that is sampled from
                the training batch. Minibatches are used for each gradient step.
            num_epochs: number of epochs for every training step.
                Recommendation as per https://arxiv.org/pdf/2103.01955.pdf, "15
                epochs for easy tasks,and 10 or 5 epochs for difficult tasks."
            discount: discount factor for TD updates. Defaults
                to 0.99.
            lambda_gae: scalar determining the mix of bootstrapping
                vs further accumulation of multi-step returns at each timestep.
                Defaults to 1.0.
            entropy_cost: contribution of entropy regularization to
                the total loss. Defaults to 0.0.
            baseline_cost: contribution of the value loss to the
                total loss. Defaults to 1.0.
            clipping_epsilon: Hyper-parameter for clipping in the
                policy objective. Defaults to 0.2.
            max_gradient_norm: maximum allowed norm for gradients
                before clipping is applied. Defaults to None.
            counter: step counter object. Defaults to None.
            logger: logger object for logging trainer
                statistics. Defaults to None.
            checkpoint: whether to checkpoint networks. Defaults to
                True.
            checkpoint_subpath: subdirectory for storing checkpoints.
                Defaults to "~/mava/".
            learning_rate_scheduler_fn: dict with two functions (one for the policy and
                one for the critic optimizer), that takes in a trainer step t and
                returns the current learning rate.
            normalize_advantage: whether to normalize the advantage.
        """

        # Store agents.
        self._agents = agents

        # Store agent_net_keys.
        self._agent_net_keys = agent_net_keys

        # Setup the variable client
        self._variable_client = variable_client

        # Setup learning rate scheduler_fn
        self._learning_rate_scheduler_fn = learning_rate_scheduler_fn

        # Setup counts
        self._counts = counts

        # Store networks.
        self._observation_networks = observation_networks
        self._policy_networks = policy_networks
        self._critic_networks = critic_networks

        self.unique_net_keys = sort_str_num(policy_networks.keys())
        self._normalize_advantage = normalize_advantage

        # Create optimizers for different agent types.
        if not isinstance(policy_optimizer, dict):
            self._policy_optimizers: Dict[str, snt.Optimizer] = {}
            for agent in self.unique_net_keys:
                self._policy_optimizers[agent] = copy.deepcopy(policy_optimizer)
        else:
            self._policy_optimizers = policy_optimizer

        self._critic_optimizers: Dict[str, snt.Optimizer] = {}
        for agent in self.unique_net_keys:
            self._critic_optimizers[agent] = copy.deepcopy(critic_optimizer)

        # Expose the variables.
        policy_networks_to_expose = {}
        self._system_network_variables: Dict[str, Dict[str, snt.Module]] = {
            "critic": {},
            "policy": {},
        }
        for agent_key in self.unique_net_keys:
            policy_network_to_expose = snt.Sequential(
                [
                    self._observation_networks[agent_key],
                    self._policy_networks[agent_key],
                ]
            )
            policy_networks_to_expose[agent_key] = policy_network_to_expose
            self._system_network_variables["critic"][agent_key] = critic_networks[
                agent_key
            ].variables
            self._system_network_variables["policy"][
                agent_key
            ] = policy_network_to_expose.variables

        # Other trainer parameters.
        self._minibatch_size = minibatch_size
        self._num_epochs = num_epochs
        self._discount = discount
        self._entropy_cost = entropy_cost
        self._baseline_cost = baseline_cost
        self._lambda_gae = lambda_gae
        self._clipping_epsilon = clipping_epsilon

        # Dataset iterator
        self._iterator = dataset

        # Set up gradient clipping.
        if max_gradient_norm is not None:
            self._max_gradient_norm = tf.convert_to_tensor(max_gradient_norm)
        else:  # A very large number. Infinity results in NaNs.
            self._max_gradient_norm = tf.convert_to_tensor(1e10)

        # General learner book-keeping and loggers.
        self._counter = counter or counting.Counter()
        self._logger = logger or loggers.make_default_logger("trainer")

<<<<<<< HEAD
=======
        # Create checkpointer
        self._system_checkpointer = {}
        if checkpoint:
            for agent_key in self.unique_net_keys:
                objects_to_save = {
                    "counter": self._counter,
                    "policy": self._policy_networks[agent_key],
                    "critic": self._critic_networks[agent_key],
                    "observation": self._observation_networks[agent_key],
                    "policy_optimizer": self._policy_optimizers,
                    "critic_optimizer": self._critic_optimizers,
                }

                subdir = os.path.join("trainer", agent_key)
                checkpointer = tf2_savers.Checkpointer(
                    time_delta_minutes=checkpoint_minute_interval,
                    directory=checkpoint_subpath,
                    objects_to_save=objects_to_save,
                    subdirectory=subdir,
                )
                self._system_checkpointer[agent_key] = checkpointer

>>>>>>> 1021b3ff
        # Do not record timestamps until after the first learning step is done.
        # This is to avoid including the time it takes for actors to come online and
        # fill the replay buffer.
        self._timestamp: Optional[float] = None

    def _get_critic_feed(
        self,
        observations_trans: Dict[str, np.ndarray],
        extras: Dict[str, np.ndarray],
        agent: str,
    ) -> tf.Tensor:
        """Get critic feed.

        Args:
            observations_trans: transformed (e.g. using
                observation network) raw agent observation.
            extras: Extra information. E.g. the environment state can be included
            here.
            agent (str): agent id.

        Returns:
            tf.Tensor: agent critic network feed
        """

        # Decentralised based
        observation_feed = observations_trans[agent]

        return observation_feed

    def _transform_observations(
        self, observations: Dict[str, OLT]
    ) -> Dict[str, np.ndarray]:
        """Apply the observation networks to the raw observations from the dataset

        Args:
            observations (Dict[str, np.ndarray]): raw agent observations

        Returns:
            Dict[str, np.ndarray]: transformed
                observations (features)
        """

        observation_trans = {}
        for agent in self._agents:
            agent_key = self._agent_net_keys[agent]

            reshaped_obs, dims = train_utils.combine_dim(
                observations[agent].observation
            )

            observation_trans[agent] = train_utils.extract_dim(
                self._observation_networks[agent_key](reshaped_obs), dims
            )
        return observation_trans

    @tf.function
    def _minibatch_update(self, minibatch_data: Any) -> Dict:
        """Minibatch step.

        Args:
            minibatch_data : minibatch of data.

        Returns:
            loss per agent for minibatch.
        """
        return self.forward_backward(minibatch_data)

    def _step(
        self,
    ) -> Dict[str, Dict[str, Any]]:
        """PPO Trainer step

        Returns:
            Dict[str, Dict[str, Any]]: losses
        """

        losses: Dict[str, NestedArray] = {
            agent: {"critic_loss": tf.zeros(()), "policy_loss": tf.zeros(())}
            for agent in self._agents
        }
        # Get data from replay.
        inputs = next(self._iterator)
        # Split for possible minibatches
        batch_size = inputs.data.observations[self._agents[0]].observation.shape[0]
        dataset = tf.data.Dataset.from_tensor_slices(inputs.data)
        dataset = dataset.shuffle(batch_size).batch(self._minibatch_size)
        for _ in range(self._num_epochs):
            for minibatch_data in dataset:
                loss = self._minibatch_update(minibatch_data)

                # Logging sum of losses
                for agent in self._agents:
                    losses[agent] = {
                        "critic_loss": losses[agent]["critic_loss"]
                        + loss[agent]["critic_loss"],
                        "policy_loss": losses[agent]["policy_loss"]
                        + loss[agent]["policy_loss"],
                    }

        # Log losses per agent
        return losses

    def forward_backward(self, inputs: Any) -> Dict[str, Dict[str, Any]]:
        """Do a single forward and backward pass

        Args:
            inputs: input data from the data table (transitions)

        Returns:
            Dict[str, Dict[str, Any]]: losses
        """
        self._forward_pass(inputs)
        self._backward_pass()
        # Log losses per agent
        return train_utils.map_losses_per_agent_ac(
            self.critic_losses, self.policy_losses
        )

    # Forward pass that calculates loss.
    def _forward_pass(self, inputs: Any) -> None:
        """Trainer forward pass

        Args:
            inputs: input data from the data table (transitions)
        """

        # Convert to sequence data
        data = tf2_utils.batch_to_sequence(inputs)

        # Unpack input data as follows:
        data = tf2_utils.batch_to_sequence(inputs)
        observations, actions, rewards, discounts, extras = (
            data.observations,
            data.actions,
            data.rewards,
            data.discounts,
            data.extras,
        )

<<<<<<< HEAD
        if "core_states" in extras:
            core_states = tree.map_structure(lambda s: s[0], extras["core_states"])

        # transform observation using observation networks
        observations_trans = self._transform_observations(observations)
=======
        # Get log_probs.
        log_probs = extras["log_probs"]
>>>>>>> 1021b3ff

        # Store losses.
        policy_losses: Dict[str, Any] = {}
        critic_losses: Dict[str, Any] = {}
        total_losses: Dict[str, Any] = {}

        with tf.GradientTape(persistent=True) as tape:
            # transform observation using observation networks
            observations_trans = self._transform_observations(observations)
            for agent in self._agents:
                action, reward, termination, behaviour_log_prob, actor_observation = (
                    actions[agent]["actions"],
                    rewards[agent],
                    discounts[agent],
                    actions[agent]["log_probs"],
                    observations_trans[agent],
                )

                loss_mask = tf.concat(
                    (tf.ones((1, termination.shape[1])), termination[:-1]), 0
                )
                critic_observation = self._get_critic_feed(
                    observations_trans, extras, agent
                )

                # Get agent network
                agent_key = self._agent_net_keys[agent]
                policy_network = self._policy_networks[agent_key]
                critic_network = self._critic_networks[agent_key]
                dims = actor_observation.shape[:2]
                # Do policy forward pass.
                if "core_states" in extras:
                    # Unroll current policy over actor_observation.
                    agent_core_state = core_states[agent][0]
                    policy, updated_states = snt.static_unroll(
                        policy_network,
                        actor_observation,
                        agent_core_state,
                    )
                else:
                    # Reshape inputs.
                    actor_observation = snt.merge_leading_dims(
                        actor_observation, num_dims=2
                    )
                    policy = policy_network(actor_observation)
                    policy = tfd.BatchReshape(policy, batch_shape=dims, name="policy")

                critic_observation = snt.merge_leading_dims(
                    critic_observation, num_dims=2
                )
                value_pred = critic_network(critic_observation)

                # Compute importance sampling weights: current policy / behavior policy.
                value_pred = tf.reshape(value_pred, dims, name="value")

                # Exclude last step - it was used in bootstraping.
                bootstrap_value = value_pred[-1]
                value_pred = value_pred[:-1]
                reward = reward[:-1]

                pcontinues = termination * self._discount
                # Generalized Advantage Estimation
                advantages = train_utils.generalized_advantage_estimation(
                    values=value_pred,
                    final_value=bootstrap_value,
                    rewards=reward,
                    discounts=pcontinues[:-1],
                    td_lambda=self._lambda_gae,
                    time_major=True,
                )

                if self._normalize_advantage:
                    # Normalize at minibatch level
                    advantages = train_utils._normalize_advantages(
                        advantages, variance_epsilon=1e-8
                    )

                    advantages = tf.stop_gradient(advantages)

                # td_lambda_returns
                returns = advantages + value_pred
                returns = tf.stop_gradient(returns)
                unclipped_critic_loss = tf.square(returns - value_pred)

                # TODO Clip values to reduce variablility
                # Need to keep track of old value estimates (either in replay or in
                # training state) and clip them.
                masked_critic_loss = unclipped_critic_loss * loss_mask[:-1]
                critic_loss = tf.reduce_sum(masked_critic_loss) / tf.reduce_sum(
                    loss_mask[:-1]
                )

                critic_loss = critic_loss * self._baseline_cost

                # Compute importance sampling weights: current policy / behavior policy.
                log_rhos = policy.log_prob(action)[:-1] - behaviour_log_prob[:-1]
                rhos = tf.exp(log_rhos)

                clipped_rhos = tf.clip_by_value(
                    rhos,
                    clip_value_min=1 - self._clipping_epsilon,
                    clip_value_max=1 + self._clipping_epsilon,
                )
                clipped_objective = -tf.minimum(
                    rhos * advantages, clipped_rhos * advantages
                )

                masked_policy_grad_loss = clipped_objective * loss_mask[:-1]
                policy_gradient_loss = tf.reduce_sum(
                    masked_policy_grad_loss
                ) / tf.reduce_sum(loss_mask[:-1])

                # Entropy regulariser.
                # Entropy regularization. Only implemented for categorical dist.
                try:
                    masked_entropy_loss = policy.entropy()[:-1] * loss_mask[:-1]
                    entropy_loss = -tf.reduce_sum(masked_entropy_loss) / tf.reduce_sum(
                        loss_mask[:-1]
                    )

                except NotImplementedError:
                    entropy_loss = tf.convert_to_tensor(0.0)

                entropy_loss = self._entropy_cost * entropy_loss

                # Combine weighted sum of actor & entropy regularization.
                policy_loss = policy_gradient_loss + entropy_loss

                policy_losses[agent] = policy_loss
                critic_losses[agent] = critic_loss
                total_losses[agent] = policy_loss + critic_loss

        self.policy_losses = policy_losses
        self.critic_losses = critic_losses
        self.total_losses = total_losses
        self.tape = tape

    # Backward pass that calculates gradients and updates network.
    def _backward_pass(self) -> None:
        """Trainer backward pass updating network parameters"""

        # Calculate the gradients and update the networks
        policy_losses = self.policy_losses
        critic_losses = self.critic_losses
        tape = self.tape

        for agent in self._agents:
            # Get agent_key.
            agent_key = self._agent_net_keys[agent]

            policy_variables = self._policy_networks[agent_key].trainable_variables
            # Only use critic vars to update the observation network
            # if we have two optims.
            critic_variables = (
                self._critic_networks[agent_key].trainable_variables
                + self._observation_networks[agent_key].trainable_variables
            )

            # Get gradients.
            critic_gradients = tape.gradient(critic_losses[agent], critic_variables)
            # Optionally apply clipping.
            critic_grads = tf.clip_by_global_norm(
                critic_gradients, self._max_gradient_norm
            )[0]
            # Apply gradients.
            self._critic_optimizers[agent_key].apply(critic_grads, critic_variables)

            # Get gradients.
            policy_gradients = tape.gradient(policy_losses[agent], policy_variables)

            # Optionally apply clipping.
            policy_grads = tf.clip_by_global_norm(
                policy_gradients, self._max_gradient_norm
            )[0]

            # Apply gradients.
            self._policy_optimizers[agent_key].apply(policy_grads, policy_variables)

        train_utils.safe_del(self, "tape")

    def step(self) -> None:
        """Trainer step to update the parameters of the agents in the system"""

        # Run the learning step.
        fetches = self._step()

        # Compute elapsed time.
        timestamp = time.time()
        elapsed_time = timestamp - self._timestamp if self._timestamp else 0
        self._timestamp = timestamp

        raise ValueError("This step should not be used. Use a trainer wrapper.")

        # Update our counts and record it.
        # TODO (dries): Can this be simplified? Only one set and one get?
        self._variable_client.add_async(
            ["trainer_steps", "trainer_walltime"],
            {"trainer_steps": 1, "trainer_walltime": elapsed_time},
        )

        # Update the variable source and the trainer
        self._variable_client.set_and_get_async()

        # Checkpoint and attempt to write the logs.
        if self._checkpoint:
            train_utils.checkpoint_networks(self._system_checkpointer)

        if self._logger:
            self._logger.write(fetches)

    def get_variables(self, names: Sequence[str]) -> Dict[str, Dict[str, np.ndarray]]:
        """Get network variables

        Args:
            names: network names

        Returns:
            Dict[str, Dict[str, np.ndarray]]: network variables
        """

        variables: Dict[str, Dict[str, np.ndarray]] = {}
        for network_type in names:
            variables[network_type] = {
                agent: tf2_utils.to_numpy(
                    self._system_network_variables[network_type][agent]
                )
                for agent in self.unique_net_keys
            }
        return variables

    def after_trainer_step(self) -> None:
        """Optionally decay lr after every training step."""
        if self._learning_rate_scheduler_fn:
            self._decay_lr(self._counter.get_counts().get("trainer_steps", 0))
            info: Dict[str, Dict[str, float]] = {}
            for agent in self._agents:
                info[agent] = {}
                info[agent]["policy_learning_rate"] = self._policy_optimizers[
                    self._agent_net_keys[agent]
                ].learning_rate
                info[agent]["critic_learning_rate"] = self._critic_optimizers[
                    self._agent_net_keys[agent]
                ].learning_rate
            if self._logger:
                self._logger.write(info)

    def _decay_lr(self, trainer_step: int) -> None:
        """Decay lr.

        Args:
            trainer_step : trainer step time t.
        """
        train_utils.decay_lr_actor_critic(
            self._learning_rate_scheduler_fn,
            self._policy_optimizers,
            self._critic_optimizers,
            trainer_step,
        )


class CentralisedMAPPOTrainer(MAPPOTrainer):
    """MAPPO trainer for a centralised architecture."""

    def __init__(
        self,
        agents: List[Any],
        observation_networks: Dict[str, snt.Module],
        policy_networks: Dict[str, snt.Module],
        critic_networks: Dict[str, snt.Module],
        dataset: tf.data.Dataset,
<<<<<<< HEAD
        counts: Dict[str, Any],
        optimizer: Union[snt.Optimizer, Dict[str, snt.Optimizer]],
        variable_client: VariableClient,
=======
        policy_optimizer: Union[snt.Optimizer, Dict[str, snt.Optimizer]],
        critic_optimizer: Optional[Union[snt.Optimizer, Dict[str, snt.Optimizer]]],
>>>>>>> 1021b3ff
        agent_net_keys: Dict[str, str],
        minibatch_size: Optional[int] = None,
        num_epochs: int = 10,
        discount: float = 0.999,
        lambda_gae: float = 0.95,
        entropy_cost: float = 0.01,
        baseline_cost: float = 0.5,
        clipping_epsilon: float = 0.2,
        max_gradient_norm: Optional[float] = None,
        counter: counting.Counter = None,
        logger: loggers.Logger = None,
        learning_rate_scheduler_fn: Optional[Dict[str, Callable[[int], None]]] = None,
        normalize_advantage: bool = False,
    ):
        """Centralised MAPPO trainer.

        Args:
            agents :  agent ids, e.g. "agent_0".
            agent_types :  agent types, e.g. "speaker" or "listener".
            observation_networks : observation networks for each agent in the system.
            policy_networks : policy networks for each agent in the system.
            critic_networks : critic network(s), shared or for each agent in the system.
            dataset : training dataset.
            policy_optimizer : optimizer for updating policy networks.
            critic_optimizer : optimizer for updating critic networks. This is not
                necessary if using single optim.
            agent_net_keys : specifies what network each agent uses.
            checkpoint_minute_interval : The number of minutes to wait between
                checkpoints.
            minibatch_size : size of minibatch that is sampled from
                the training batch. Minibatches are used for each gradient step.
            num_epochs : number of epochs for every training step.
                Recommendation as per https://arxiv.org/pdf/2103.01955.pdf, "15
                epochs for easy tasks,and 10 or 5 epochs for difficult tasks."
            discount :  discount factor for TD updates.
            lambda_gae : scalar determining the mix of bootstrapping
                vs further accumulation of multi-step returns at each timestep.
            entropy_cost : contribution of entropy regularization to
                the total loss. Defaults to 0.0.
            baseline_cost : contribution of the value loss to the
                total loss. Defaults to 1.0.
            clipping_epsilon : Hyper-parameter for clipping in the
                policy objective. Defaults to 0.2.
            max_gradient_norm : maximum allowed norm for gradients
                before clipping is applied. Defaults to None.
            counter : step counter object. Defaults to None.
            logger : logger object for logging trainer
                statistics. Defaults to None.
            checkpoint : whether to checkpoint networks. Defaults to
                True.
            checkpoint_subpath : subdirectory for storing checkpoints.
                Defaults to "~/mava/".
            learning_rate_scheduler_fn: dict with two functions (one for the policy and
                one for the critic optimizer), that takes in a trainer step t and
                returns the current learning rate.
            normalize_advantage: whether to normalize the advantage.
        """

        super().__init__(
            agents=agents,
            policy_networks=policy_networks,
            critic_networks=critic_networks,
            observation_networks=observation_networks,
            dataset=dataset,
            counts=counts,
            agent_net_keys=agent_net_keys,
<<<<<<< HEAD
            variable_client=variable_client,
            optimizer=optimizer,
=======
            checkpoint_minute_interval=checkpoint_minute_interval,
            policy_optimizer=policy_optimizer,
            critic_optimizer=critic_optimizer,
>>>>>>> 1021b3ff
            minibatch_size=minibatch_size,
            num_epochs=num_epochs,
            discount=discount,
            lambda_gae=lambda_gae,
            entropy_cost=entropy_cost,
            baseline_cost=baseline_cost,
            clipping_epsilon=clipping_epsilon,
            max_gradient_norm=max_gradient_norm,
            counter=counter,
            logger=logger,
            learning_rate_scheduler_fn=learning_rate_scheduler_fn,
            normalize_advantage=normalize_advantage,
        )

    def _get_critic_feed(
        self,
        observations_trans: Dict[str, np.ndarray],
        extras: Dict[str, np.ndarray],
        agent: str,
    ) -> tf.Tensor:
        # Centralised based

        observation_feed = tf.stack(
            [observations_trans[agent] for agent in self._agents], 2
        )

        return observation_feed


class StateBasedMAPPOTrainer(MAPPOTrainer):
    """MAPPO trainer for a centralised architecture."""

    def __init__(
        self,
        agents: List[Any],
        observation_networks: Dict[str, snt.Module],
        policy_networks: Dict[str, snt.Module],
        critic_networks: Dict[str, snt.Module],
        dataset: tf.data.Dataset,
        counts: Dict[str, Any],
        optimizer: Union[snt.Optimizer, Dict[str, snt.Optimizer]],
        variable_client: VariableClient,
        agent_net_keys: Dict[str, str],
        minibatch_size: Optional[int] = None,
        num_epochs: int = 10,
        discount: float = 0.999,
        lambda_gae: float = 0.95,
        entropy_cost: float = 0.01,
        baseline_cost: float = 0.5,
        clipping_epsilon: float = 0.2,
        max_gradient_norm: Optional[float] = None,
        counter: counting.Counter = None,
        logger: loggers.Logger = None,
        learning_rate_scheduler_fn: Optional[Dict[str, Callable[[int], None]]] = None,
        normalize_advantage: bool = False,
    ):

        super().__init__(
            agents=agents,
            policy_networks=policy_networks,
            critic_networks=critic_networks,
            observation_networks=observation_networks,
            dataset=dataset,
            counts=counts,
            agent_net_keys=agent_net_keys,
            variable_client=variable_client,
            optimizer=optimizer,
            minibatch_size=minibatch_size,
            num_epochs=num_epochs,
            discount=discount,
            lambda_gae=lambda_gae,
            entropy_cost=entropy_cost,
            baseline_cost=baseline_cost,
            clipping_epsilon=clipping_epsilon,
            max_gradient_norm=max_gradient_norm,
            counter=counter,
            logger=logger,
            learning_rate_scheduler_fn=learning_rate_scheduler_fn,
            normalize_advantage=normalize_advantage,
        )

    def _get_critic_feed(
        self,
        observations_trans: Dict[str, np.ndarray],
        extras: Dict[str, np.ndarray],
        agent: str,
    ) -> tf.Tensor:
        # State based
        if type(extras["env_states"]) == dict:  # type: ignore
            return extras["env_states"][agent]
        else:
            return extras["env_states"]<|MERGE_RESOLUTION|>--- conflicted
+++ resolved
@@ -52,14 +52,10 @@
         policy_networks: Dict[str, snt.Module],
         critic_networks: Dict[str, snt.Module],
         dataset: tf.data.Dataset,
-<<<<<<< HEAD
         counts: Dict[str, Any],
-        optimizer: Union[snt.Optimizer, Dict[str, snt.Optimizer]],
-        variable_client: VariableClient,
-=======
         policy_optimizer: Union[snt.Optimizer, Dict[str, snt.Optimizer]],
         critic_optimizer: Optional[Union[snt.Optimizer, Dict[str, snt.Optimizer]]],
->>>>>>> 1021b3ff
+        variable_client: VariableClient,
         agent_net_keys: Dict[str, str],
         minibatch_size: Optional[int] = None,
         num_epochs: int = 10,
@@ -204,31 +200,6 @@
         self._counter = counter or counting.Counter()
         self._logger = logger or loggers.make_default_logger("trainer")
 
-<<<<<<< HEAD
-=======
-        # Create checkpointer
-        self._system_checkpointer = {}
-        if checkpoint:
-            for agent_key in self.unique_net_keys:
-                objects_to_save = {
-                    "counter": self._counter,
-                    "policy": self._policy_networks[agent_key],
-                    "critic": self._critic_networks[agent_key],
-                    "observation": self._observation_networks[agent_key],
-                    "policy_optimizer": self._policy_optimizers,
-                    "critic_optimizer": self._critic_optimizers,
-                }
-
-                subdir = os.path.join("trainer", agent_key)
-                checkpointer = tf2_savers.Checkpointer(
-                    time_delta_minutes=checkpoint_minute_interval,
-                    directory=checkpoint_subpath,
-                    objects_to_save=objects_to_save,
-                    subdirectory=subdir,
-                )
-                self._system_checkpointer[agent_key] = checkpointer
-
->>>>>>> 1021b3ff
         # Do not record timestamps until after the first learning step is done.
         # This is to avoid including the time it takes for actors to come online and
         # fill the replay buffer.
@@ -368,16 +339,11 @@
             data.extras,
         )
 
-<<<<<<< HEAD
         if "core_states" in extras:
             core_states = tree.map_structure(lambda s: s[0], extras["core_states"])
 
         # transform observation using observation networks
         observations_trans = self._transform_observations(observations)
-=======
-        # Get log_probs.
-        log_probs = extras["log_probs"]
->>>>>>> 1021b3ff
 
         # Store losses.
         policy_losses: Dict[str, Any] = {}
@@ -648,14 +614,10 @@
         policy_networks: Dict[str, snt.Module],
         critic_networks: Dict[str, snt.Module],
         dataset: tf.data.Dataset,
-<<<<<<< HEAD
         counts: Dict[str, Any],
-        optimizer: Union[snt.Optimizer, Dict[str, snt.Optimizer]],
-        variable_client: VariableClient,
-=======
         policy_optimizer: Union[snt.Optimizer, Dict[str, snt.Optimizer]],
         critic_optimizer: Optional[Union[snt.Optimizer, Dict[str, snt.Optimizer]]],
->>>>>>> 1021b3ff
+        variable_client: VariableClient,
         agent_net_keys: Dict[str, str],
         minibatch_size: Optional[int] = None,
         num_epochs: int = 10,
@@ -722,14 +684,9 @@
             dataset=dataset,
             counts=counts,
             agent_net_keys=agent_net_keys,
-<<<<<<< HEAD
             variable_client=variable_client,
-            optimizer=optimizer,
-=======
-            checkpoint_minute_interval=checkpoint_minute_interval,
             policy_optimizer=policy_optimizer,
             critic_optimizer=critic_optimizer,
->>>>>>> 1021b3ff
             minibatch_size=minibatch_size,
             num_epochs=num_epochs,
             discount=discount,
@@ -770,7 +727,8 @@
         critic_networks: Dict[str, snt.Module],
         dataset: tf.data.Dataset,
         counts: Dict[str, Any],
-        optimizer: Union[snt.Optimizer, Dict[str, snt.Optimizer]],
+        policy_optimizer: Union[snt.Optimizer, Dict[str, snt.Optimizer]],
+        critic_optimizer: Union[snt.Optimizer, Dict[str, snt.Optimizer]],
         variable_client: VariableClient,
         agent_net_keys: Dict[str, str],
         minibatch_size: Optional[int] = None,
@@ -796,7 +754,8 @@
             counts=counts,
             agent_net_keys=agent_net_keys,
             variable_client=variable_client,
-            optimizer=optimizer,
+            policy_optimizer=policy_optimizer,
+            critic_optimizer=critic_optimizer,
             minibatch_size=minibatch_size,
             num_epochs=num_epochs,
             discount=discount,
