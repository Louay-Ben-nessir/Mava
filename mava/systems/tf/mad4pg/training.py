--- conflicted
+++ resolved
@@ -15,18 +15,12 @@
 
 
 """MAD4PG trainer implementation."""
-
-import copy
-import os
-import time
-from typing import Any, Dict, List, Sequence, Tuple
-
-import numpy as np
+from typing import Any, Dict, List
+
 import sonnet as snt
 import tensorflow as tf
 import tree
 from acme.tf import losses
-<<<<<<< HEAD
 from acme.tf import utils as tf2_utils
 from acme.utils import counting, loggers
 
@@ -40,17 +34,9 @@
     StateBasedMADDPGTrainer,
     StateBasedRecurrentMADDPGTrainer,
 )
-=======
-from acme.tf import savers as tf2_savers
-from acme.tf import utils as tf2_utils
-from acme.utils import counting, loggers
-
-import mava
-from mava.utils import training_utils as train_utils
->>>>>>> f03baeee
-
-
-class BaseMAD4PGTrainer(mava.Trainer):
+
+
+class BaseMAD4PGTrainer(BaseMADDPGTrainer):
     """MAD4PG trainer.
     This is the trainer component of a MAD4PG system. IE it takes a dataset as input
     and implements update functionality to learn from this dataset.
@@ -101,200 +87,26 @@
           checkpoint: boolean indicating whether to checkpoint the learner.
         """
 
-        self._agents = agents
-        self._agent_types = agent_types
-        self._shared_weights = shared_weights
-
-        # Store online and target networks.
-        self._policy_networks = policy_networks
-        self._critic_networks = critic_networks
-        self._target_policy_networks = target_policy_networks
-        self._target_critic_networks = target_critic_networks
-
-        # Ensure obs and target networks are sonnet modules
-        self._observation_networks = {
-            k: tf2_utils.to_sonnet_module(v) for k, v in observation_networks.items()
-        }
-        self._target_observation_networks = {
-            k: tf2_utils.to_sonnet_module(v)
-            for k, v in target_observation_networks.items()
-        }
-
-        # General learner book-keeping and loggers.
-        self._counter = counter or counting.Counter()
-        self._logger = logger or loggers.make_default_logger("trainer")
-
-        # Other learner parameters.
-        self._discount = discount
-
-        # Set up gradient clipping.
-        if max_gradient_norm is not None:
-            self._max_gradient_norm = tf.convert_to_tensor(max_gradient_norm)
-        else:  # A very large number. Infinity results in NaNs.
-            self._max_gradient_norm = tf.convert_to_tensor(1e10)
-
-        # Necessary to track when to update target networks.
-        self._num_steps = tf.Variable(0, dtype=tf.int32)
-        self._target_update_period = target_update_period
-
-        # Create an iterator to go through the dataset.
-        self._iterator = iter(dataset)  # pytype: disable=wrong-arg-types
-
-        # Create optimizers if they aren't given.
-        self._critic_optimizer = critic_optimizer or snt.optimizers.Adam(1e-4)
-        self._policy_optimizer = policy_optimizer or snt.optimizers.Adam(1e-4)
-
-        # Dictionary with network keys for each agent.
-        self.agent_net_keys = {agent: agent for agent in self._agents}
-        if self._shared_weights:
-            self.agent_net_keys = {agent: agent.split("_")[0] for agent in self._agents}
-
-        self.unique_net_keys = self._agent_types if shared_weights else self._agents
-
-        # Expose the variables.
-        policy_networks_to_expose = {}
-        self._system_network_variables: Dict[str, Dict[str, snt.Module]] = {
-            "critic": {},
-            "policy": {},
-        }
-        for agent_key in self.unique_net_keys:
-            policy_network_to_expose = snt.Sequential(
-                [
-                    self._target_observation_networks[agent_key],
-                    self._target_policy_networks[agent_key],
-                ]
-            )
-            policy_networks_to_expose[agent_key] = policy_network_to_expose
-            self._system_network_variables["critic"][
-                agent_key
-            ] = target_critic_networks[agent_key].variables
-            self._system_network_variables["policy"][
-                agent_key
-            ] = policy_network_to_expose.variables
-
-        # Create checkpointer
-        self._system_checkpointer = {}
-        if checkpoint:
-            for agent_key in self.unique_net_keys:
-                objects_to_save = {
-                    "counter": self._counter,
-                    "policy": self._policy_networks[agent_key],
-                    "critic": self._critic_networks[agent_key],
-                    "observation": self._observation_networks[agent_key],
-                    "target_policy": self._target_policy_networks[agent_key],
-                    "target_critic": self._target_critic_networks[agent_key],
-                    "target_observation": self._target_observation_networks[agent_key],
-                    "policy_optimizer": self._policy_optimizer,
-                    "critic_optimizer": self._critic_optimizer,
-                    "num_steps": self._num_steps,
-                }
-
-                checkpointer_dir = os.path.join(checkpoint_subpath, agent_key)
-                checkpointer = tf2_savers.Checkpointer(
-                    time_delta_minutes=1,
-                    add_uid=False,
-                    directory=checkpointer_dir,
-                    objects_to_save=objects_to_save,
-                    enable_checkpointing=True,
-                )
-                self._system_checkpointer[agent_key] = checkpointer
-        # Do not record timestamps until after the first learning step is done.
-        # This is to avoid including the time it takes for actors to come online and
-        # fill the replay buffer.
-        self._timestamp = None
-
-    def _update_target_networks(self) -> None:
-        for key in self.unique_net_keys:
-            # Update target network.
-            online_variables = (
-                *self._observation_networks[key].variables,
-                *self._critic_networks[key].variables,
-                *self._policy_networks[key].variables,
-            )
-            target_variables = (
-                *self._target_observation_networks[key].variables,
-                *self._target_critic_networks[key].variables,
-                *self._target_policy_networks[key].variables,
-            )
-
-            # Make online -> target network update ops.
-            if tf.math.mod(self._num_steps, self._target_update_period) == 0:
-                for src, dest in zip(online_variables, target_variables):
-                    dest.assign(src)
-            self._num_steps.assign_add(1)
-
-    def _transform_observations(
-        self, obs: Dict[str, np.ndarray], next_obs: Dict[str, np.ndarray]
-    ) -> Tuple[Dict[str, np.ndarray], Dict[str, np.ndarray]]:
-        o_tm1 = {}
-        o_t = {}
-        for agent in self._agents:
-            agent_key = self.agent_net_keys[agent]
-            o_tm1[agent] = self._observation_networks[agent_key](obs[agent].observation)
-            o_t[agent] = self._target_observation_networks[agent_key](
-                next_obs[agent].observation
-            )
-            # This stop_gradient prevents gradients to propagate into the target
-            # observation network. In addition, since the online policy network is
-            # evaluated at o_t, this also means the policy loss does not influence
-            # the observation network training.
-            o_t[agent] = tree.map_structure(tf.stop_gradient, o_t[agent])
-        return o_tm1, o_t
-
-    def _get_critic_feed(
-        self,
-        o_tm1_trans: Dict[str, np.ndarray],
-        o_t_trans: Dict[str, np.ndarray],
-        a_tm1: Dict[str, np.ndarray],
-        a_t: Dict[str, np.ndarray],
-        e_tm1: Dict[str, np.ndarray],
-        e_t: Dict[str, np.array],
-        agent: str,
-    ) -> Tuple[tf.Tensor, tf.Tensor, tf.Tensor, tf.Tensor]:
-
-        # Decentralised critic
-        o_tm1_feed = o_tm1_trans[agent]
-        o_t_feed = o_t_trans[agent]
-        a_tm1_feed = a_tm1[agent]
-        a_t_feed = a_t[agent]
-        return o_tm1_feed, o_t_feed, a_tm1_feed, a_t_feed
-
-    def _get_dpg_feed(
-        self,
-        a_t: Dict[str, np.ndarray],
-        dpg_a_t: np.ndarray,
-        agent: str,
-    ) -> tf.Tensor:
-        # Decentralised DPG
-        dpg_a_t_feed = dpg_a_t
-        return dpg_a_t_feed
-
-    def _policy_actions(self, next_obs: Dict[str, np.ndarray]) -> Any:
-        actions = {}
-        for agent in self._agents:
-            agent_key = self.agent_net_keys[agent]
-            next_observation = next_obs[agent]
-            actions[agent] = self._target_policy_networks[agent_key](next_observation)
-        return actions
-
-    @tf.function
-    def _step(
-        self,
-    ) -> Dict[str, Dict[str, Any]]:
-        # Update the target networks
-        self._update_target_networks()
-
-        # Get data from replay (dropping extras if any). Note there is no
-        # extra data here because we do not insert any into Reverb.
-        inputs = next(self._iterator)
-
-        self._forward(inputs)
-
-        self._backward()
-
-        # Log losses per agent
-        return train_utils.map_losses_per_agent_ac(
-            self.critic_losses, self.policy_losses
+        super().__init__(
+            agents=agents,
+            agent_types=agent_types,
+            policy_networks=policy_networks,
+            critic_networks=critic_networks,
+            target_policy_networks=target_policy_networks,
+            target_critic_networks=target_critic_networks,
+            policy_optimizer=policy_optimizer,
+            critic_optimizer=critic_optimizer,
+            discount=discount,
+            target_update_period=target_update_period,
+            dataset=dataset,
+            observation_networks=observation_networks,
+            target_observation_networks=target_observation_networks,
+            shared_weights=shared_weights,
+            max_gradient_norm=max_gradient_norm,
+            counter=counter,
+            logger=logger,
+            checkpoint=checkpoint,
+            checkpoint_subpath=checkpoint_subpath,
         )
 
     # Forward pass that calculates loss.
@@ -369,76 +181,6 @@
                 )
                 self.policy_losses[agent] = tf.reduce_mean(policy_loss, axis=0)
         self.tape = tape
-
-    # Backward pass that calculates gradients and updates network.
-    def _backward(self) -> None:
-        # Calculate the gradients and update the networks
-        policy_losses = self.policy_losses
-        critic_losses = self.critic_losses
-        tape = self.tape
-        for agent in self._agents:
-            agent_key = self.agent_net_keys[agent]
-
-            # Get trainable variables.
-            policy_variables = (
-                self._observation_networks[agent_key].trainable_variables
-                + self._policy_networks[agent_key].trainable_variables
-            )
-            critic_variables = (
-                # In this agent, the critic loss trains the observation network.
-                self._observation_networks[agent_key].trainable_variables
-                + self._critic_networks[agent_key].trainable_variables
-            )
-
-            # Compute gradients.
-            # Note: Warning "WARNING:tensorflow:Calling GradientTape.gradient
-            #  on a persistent tape inside its context is significantly less efficient
-            #  than calling it outside the context." caused by losses.dpg, which calls
-            #  tape.gradient.
-            policy_gradients = tape.gradient(policy_losses[agent], policy_variables)
-            critic_gradients = tape.gradient(critic_losses[agent], critic_variables)
-
-            policy_gradients = tf.clip_by_global_norm(
-                policy_gradients, self._max_gradient_norm
-            )[0]
-            critic_gradients = tf.clip_by_global_norm(
-                critic_gradients, self._max_gradient_norm
-            )[0]
-
-            # Apply gradients.
-            self._policy_optimizer.apply(policy_gradients, policy_variables)
-            self._critic_optimizer.apply(critic_gradients, critic_variables)
-        train_utils.safe_del(self, "tape")
-
-    def step(self) -> None:
-        # Run the learning step.
-        fetches = self._step()
-
-        # Compute elapsed time.
-        timestamp = time.time()
-        if self._timestamp:
-            elapsed_time = timestamp - self._timestamp
-        else:
-            elapsed_time = 0
-        self._timestamp = timestamp  # type: ignore
-
-        # Update our counts and record it.
-        counts = self._counter.increment(steps=1, walltime=elapsed_time)
-        fetches.update(counts)
-
-        train_utils.checkpoint_networks(self._system_checkpointer)
-
-        self._logger.write(fetches)
-
-    def get_variables(self, names: Sequence[str]) -> Dict[str, Dict[str, np.ndarray]]:
-        variables: Dict[str, Dict[str, np.ndarray]] = {}
-        for network_type in names:
-            variables[network_type] = {}
-            for agent in self.unique_net_keys:
-                variables[network_type][agent] = tf2_utils.to_numpy(
-                    self._system_network_variables[network_type][agent]
-                )
-        return variables
 
 
 class DecentralisedMAD4PGTrainer(BaseMAD4PGTrainer):
@@ -529,16 +271,15 @@
         critic_networks: Dict[str, snt.Module],
         target_policy_networks: Dict[str, snt.Module],
         target_critic_networks: Dict[str, snt.Module],
-        policy_optimizer: snt.Optimizer = None,
-        critic_optimizer: snt.Optimizer = None,
         discount: float,
         target_update_period: int,
         dataset: tf.data.Dataset,
         observation_networks: Dict[str, snt.Module],
         target_observation_networks: Dict[str, snt.Module],
         shared_weights: bool = False,
+        policy_optimizer: snt.Optimizer = None,
+        critic_optimizer: snt.Optimizer = None,
         max_gradient_norm: float = None,
-        clipping: bool = True,
         counter: counting.Counter = None,
         logger: loggers.Logger = None,
         checkpoint: bool = True,
@@ -663,398 +404,8 @@
             checkpoint_subpath=checkpoint_subpath,
         )
 
-<<<<<<< HEAD
 
 class BaseRecurrentMAD4PGTrainer(BaseRecurrentMADDPGTrainer):
-    """MAD4PG trainer.
-    This is the trainer component of a MAD4PG system. IE it takes a dataset as input
-    and implements update functionality to learn from this dataset.
-    """
-
-    def __init__(
-        self,
-        agents: List[str],
-        agent_types: List[str],
-        policy_networks: Dict[str, snt.Module],
-        critic_networks: Dict[str, snt.Module],
-        target_policy_networks: Dict[str, snt.Module],
-        target_critic_networks: Dict[str, snt.Module],
-        discount: float,
-        target_update_period: int,
-        dataset: tf.data.Dataset,
-        observation_networks: Dict[str, snt.Module],
-        target_observation_networks: Dict[str, snt.Module],
-        shared_weights: bool = False,
-        policy_optimizer: snt.Optimizer = None,
-        critic_optimizer: snt.Optimizer = None,
-        clipping: bool = True,
-        counter: counting.Counter = None,
-        logger: loggers.Logger = None,
-        checkpoint: bool = True,
-        checkpoint_subpath: str = "~/mava/",
-    ):
-        """Initializes the learner.
-        Args:
-          policy_network: the online (optimized) policy.
-          critic_network: the online critic.
-          target_policy_network: the target policy (which lags behind the online
-            policy).
-          target_critic_network: the target critic.
-          discount: discount to use for TD updates.
-          target_update_period: number of learner steps to perform before updating
-            the target networks.
-          dataset: dataset to learn from, whether fixed or from a replay buffer
-            (see `acme.datasets.reverb.make_dataset` documentation).
-          observation_network: an optional online network to process observations
-            before the policy and the critic.
-          target_observation_network: the target observation network.
-          policy_optimizer: the optimizer to be applied to the DPG (policy) loss.
-          critic_optimizer: the optimizer to be applied to the critic loss.
-          clipping: whether to clip gradients by global norm.
-          counter: counter object used to keep track of steps.
-          logger: logger object to be used by learner.
-          checkpoint: boolean indicating whether to checkpoint the learner.
-        """
-
-        super().__init__(
-            agents=agents,
-            agent_types=agent_types,
-            policy_networks=policy_networks,
-            critic_networks=critic_networks,
-            target_policy_networks=target_policy_networks,
-            target_critic_networks=target_critic_networks,
-            discount=discount,
-            target_update_period=target_update_period,
-            dataset=dataset,
-            observation_networks=observation_networks,
-            target_observation_networks=target_observation_networks,
-            shared_weights=shared_weights,
-            policy_optimizer=policy_optimizer,
-            critic_optimizer=critic_optimizer,
-            clipping=clipping,
-            counter=counter,
-            logger=logger,
-            checkpoint=checkpoint,
-            checkpoint_subpath=checkpoint_subpath,
-        )
-
-    # Forward pass that calculates loss.
-    def _forward(self, inputs: Any) -> None:
-        # TODO: Update this forward function to work like MA-D4PG
-        data = inputs.data
-
-        # Note (dries): The unused variable is start_of_episodes.
-        observations, actions, rewards, discounts, _, extras = (
-            data.observations,
-            data.actions,
-            data.rewards,
-            data.discounts,
-            data.start_of_episode,
-            data.extras,
-        )
-
-        # Get initial state for the LSTM from replay and
-        # extract the first state in the sequence..
-        core_state = tree.map_structure(lambda s: s[:, 0, :], extras["core_states"])
-        target_core_state = tree.map_structure(tf.identity, core_state)
-
-        # TODO (dries): Take out all the data_points that does not need
-        #  to be processed here at the start. Therefore it does not have
-        #  to be done later on and saves processing time.
-
-        self.policy_losses: Dict[str, tf.Tensor] = {}
-        self.critic_losses: Dict[str, tf.Tensor] = {}
-
-        # Do forward passes through the networks and calculate the losses
-        with tf.GradientTape(persistent=True) as tape:
-            # Note (dries): We are assuming that only the policy network
-            # is recurrent and not the observation network.
-            obs_trans, target_obs_trans = self._transform_observations(observations)
-
-            target_actions = self._target_policy_actions(
-                target_obs_trans, target_core_state
-            )
-
-            for agent in self._agents:
-                agent_key = self.agent_net_keys[agent]
-
-                # Get critic feed
-                (
-                    obs_trans_feed,
-                    target_obs_trans_feed,
-                    action_feed,
-                    target_actions_feed,
-                ) = self._get_critic_feed(
-                    obs_trans=obs_trans,
-                    target_obs_trans=target_obs_trans,
-                    actions=actions,
-                    target_actions=target_actions,
-                    extras=extras,
-                    agent=agent,
-                )
-
-                # Critic learning.
-                # Remove the last sequence step for the normal network
-                obs_comb, _ = self._combine_dim(obs_trans_feed[:, :-1])
-                act_comb, _ = self._combine_dim(action_feed[:, :-1])
-                q_values = self._critic_networks[agent_key](obs_comb, act_comb)
-
-                # Remove first sequence step for the target
-                obs_comb, _ = self._combine_dim(target_obs_trans_feed[:, 1:])
-                act_comb, _ = self._combine_dim(target_actions_feed[:, 1:])
-                target_q_values = self._target_critic_networks[agent_key](
-                    obs_comb, act_comb
-                )
-
-                # Cast the additional discount to match
-                # the environment discount dtype.
-                discount = tf.cast(self._discount, dtype=discounts[agent].dtype)
-
-                # Critic loss.
-                # Compute the transformed n-step loss.
-                # TODO (dries): Is discounts and rewards correct?
-                #  Or should it be [:, 1:]?
-
-                agent_rewards, _ = self._combine_dim(rewards[agent][:, :-1])
-                agent_discounts, _ = self._combine_dim(discounts[agent][:, :-1])
-
-                # Critic loss.
-                # TODO (dries): Change the critic losses to n step return losses?
-                critic_loss = losses.categorical(
-                    q_values, agent_rewards, discount * agent_discounts, target_q_values
-                )
-                self.critic_losses[agent] = tf.reduce_mean(critic_loss, axis=0)
-
-                # Actor learning.
-                obs_agent_feed = target_obs_trans[agent]
-                # TODO (dries): Why is there an extra tuple?
-                agent_core_state = core_state[agent][0]
-                transposed_obs = tf2_utils.batch_to_sequence(obs_agent_feed)
-                outputs, updated_states = snt.static_unroll(
-                    self._policy_networks[agent_key],
-                    transposed_obs,
-                    agent_core_state,
-                )
-
-                dpg_actions = tf2_utils.batch_to_sequence(outputs)
-
-                # Get dpg actions
-                dpg_actions_feed = self._get_dpg_feed(
-                    target_actions, dpg_actions, agent
-                )
-
-                # Get dpg Q values.
-                obs_comb, _ = self._combine_dim(target_obs_trans_feed)
-                act_comb, _ = self._combine_dim(dpg_actions_feed)
-                dpg_z_values = self._critic_networks[agent_key](obs_comb, act_comb)
-                dpg_q_values = dpg_z_values.mean()
-                # Actor loss. If clipping is true use dqda clipping and clip the norm.
-                # dpg_q_values = tf.squeeze(dpg_q_values, axis=-1)  # [B]
-
-                dqda_clipping = 1.0 if self._clipping else None
-
-                policy_loss = losses.dpg(
-                    dpg_q_values,
-                    act_comb,
-                    tape=tape,
-                    dqda_clipping=dqda_clipping,
-                    clip_norm=self._clipping,
-                )
-                self.policy_losses[agent] = tf.reduce_mean(policy_loss, axis=0)
-        self.tape = tape
-
-
-class DecentralisedRecurrentMAD4PGTrainer(
-    BaseRecurrentMAD4PGTrainer, DecentralisedRecurrentMADDPGTrainer
-):
-    """MAD4PG trainer.
-    This is the trainer component of a MAD4PG system. IE it takes a dataset as input
-    and implements update functionality to learn from this dataset.
-    """
-
-    def __init__(
-        self,
-        agents: List[str],
-        agent_types: List[str],
-        policy_networks: Dict[str, snt.Module],
-        critic_networks: Dict[str, snt.Module],
-        target_policy_networks: Dict[str, snt.Module],
-        target_critic_networks: Dict[str, snt.Module],
-        discount: float,
-        target_update_period: int,
-        dataset: tf.data.Dataset,
-        observation_networks: Dict[str, snt.Module],
-        target_observation_networks: Dict[str, snt.Module],
-        shared_weights: bool = False,
-        policy_optimizer: snt.Optimizer = None,
-        critic_optimizer: snt.Optimizer = None,
-        clipping: bool = True,
-        counter: counting.Counter = None,
-        logger: loggers.Logger = None,
-        checkpoint: bool = True,
-        checkpoint_subpath: str = "~/mava/",
-    ):
-        """Initializes the learner.
-        Args:
-          policy_network: the online (optimized) policy.
-          critic_network: the online critic.
-          target_policy_network: the target policy (which lags behind the online
-            policy).
-          target_critic_network: the target critic.
-          discount: discount to use for TD updates.
-          target_update_period: number of learner steps to perform before updating
-            the target networks.
-          dataset: dataset to learn from, whether fixed or from a replay buffer
-            (see `acme.datasets.reverb.make_dataset` documentation).
-          observation_network: an optional online network to process observations
-            before the policy and the critic.
-          target_observation_network: the target observation network.
-          policy_optimizer: the optimizer to be applied to the DPG (policy) loss.
-          critic_optimizer: the optimizer to be applied to the critic loss.
-          clipping: whether to clip gradients by global norm.
-          counter: counter object used to keep track of steps.
-          logger: logger object to be used by learner.
-          checkpoint: boolean indicating whether to checkpoint the learner.
-        """
-
-        super().__init__(
-            agents=agents,
-            agent_types=agent_types,
-            policy_networks=policy_networks,
-            critic_networks=critic_networks,
-            target_policy_networks=target_policy_networks,
-            target_critic_networks=target_critic_networks,
-            discount=discount,
-            target_update_period=target_update_period,
-            dataset=dataset,
-            observation_networks=observation_networks,
-            target_observation_networks=target_observation_networks,
-            shared_weights=shared_weights,
-            policy_optimizer=policy_optimizer,
-            critic_optimizer=critic_optimizer,
-            clipping=clipping,
-            counter=counter,
-            logger=logger,
-            checkpoint=checkpoint,
-            checkpoint_subpath=checkpoint_subpath,
-        )
-
-
-class CentralisedRecurrentMAD4PGTrainer(
-    BaseRecurrentMAD4PGTrainer, CentralisedRecurrentMADDPGTrainer
-):
-    """MAD4PG trainer.
-    This is the trainer component of a MAD4PG system. IE it takes a dataset as input
-    and implements update functionality to learn from this dataset.
-    """
-
-    def __init__(
-        self,
-        agents: List[str],
-        agent_types: List[str],
-        policy_networks: Dict[str, snt.Module],
-        critic_networks: Dict[str, snt.Module],
-        target_policy_networks: Dict[str, snt.Module],
-        target_critic_networks: Dict[str, snt.Module],
-        discount: float,
-        target_update_period: int,
-        dataset: tf.data.Dataset,
-        observation_networks: Dict[str, snt.Module],
-        target_observation_networks: Dict[str, snt.Module],
-        shared_weights: bool = False,
-        policy_optimizer: snt.Optimizer = None,
-        critic_optimizer: snt.Optimizer = None,
-        clipping: bool = True,
-        counter: counting.Counter = None,
-        logger: loggers.Logger = None,
-        checkpoint: bool = True,
-        checkpoint_subpath: str = "~/mava/",
-    ):
-        """Initializes the learner.
-        Args:
-          policy_network: the online (optimized) policy.
-          critic_network: the online critic.
-          target_policy_network: the target policy (which lags behind the online
-            policy).
-          target_critic_network: the target critic.
-          discount: discount to use for TD updates.
-          target_update_period: number of learner steps to perform before updating
-            the target networks.
-          dataset: dataset to learn from, whether fixed or from a replay buffer
-            (see `acme.datasets.reverb.make_dataset` documentation).
-          observation_network: an optional online network to process observations
-            before the policy and the critic.
-          target_observation_network: the target observation network.
-          policy_optimizer: the optimizer to be applied to the DPG (policy) loss.
-          critic_optimizer: the optimizer to be applied to the critic loss.
-          clipping: whether to clip gradients by global norm.
-          counter: counter object used to keep track of steps.
-          logger: logger object to be used by learner.
-          checkpoint: boolean indicating whether to checkpoint the learner.
-        """
-
-        super().__init__(
-            agents=agents,
-            agent_types=agent_types,
-            policy_networks=policy_networks,
-            critic_networks=critic_networks,
-            target_policy_networks=target_policy_networks,
-            target_critic_networks=target_critic_networks,
-            discount=discount,
-            target_update_period=target_update_period,
-            dataset=dataset,
-            observation_networks=observation_networks,
-            target_observation_networks=target_observation_networks,
-            shared_weights=shared_weights,
-            policy_optimizer=policy_optimizer,
-            critic_optimizer=critic_optimizer,
-            clipping=clipping,
-            counter=counter,
-            logger=logger,
-            checkpoint=checkpoint,
-            checkpoint_subpath=checkpoint_subpath,
-        )
-
-
-class StateBasedRecurrentMAD4PGTrainer(
-    BaseRecurrentMAD4PGTrainer, StateBasedRecurrentMADDPGTrainer
-):
-=======
-    def _get_critic_feed(
-        self,
-        o_tm1_trans: Dict[str, np.ndarray],
-        o_t_trans: Dict[str, np.ndarray],
-        a_tm1: Dict[str, np.ndarray],
-        a_t: Dict[str, np.ndarray],
-        e_tm1: Dict[str, np.ndarray],
-        e_t: Dict[str, np.array],
-        agent: str,
-    ) -> Tuple[tf.Tensor, tf.Tensor, tf.Tensor, tf.Tensor]:
-
-        # Centralised based
-        o_tm1_feed = tf.stack([x for x in o_tm1_trans.values()], 1)
-        o_t_feed = tf.stack([x for x in o_t_trans.values()], 1)
-        a_tm1_feed = tf.stack([x for x in a_tm1.values()], 1)
-        a_t_feed = tf.stack([x for x in a_t.values()], 1)
-        return o_tm1_feed, o_t_feed, a_tm1_feed, a_t_feed
-
-    def _get_dpg_feed(
-        self,
-        a_t: Dict[str, np.ndarray],
-        dpg_a_t: np.ndarray,
-        agent: str,
-    ) -> tf.Tensor:
-        # Centralised and StateBased DPG
-        # Note (dries): Copy has to be made because the input
-        # variables cannot be changed.
-        dpg_a_t_feed = copy.copy(a_t)
-        dpg_a_t_feed[agent] = dpg_a_t
-        tree.map_structure(tf.stop_gradient, dpg_a_t_feed)
-        return dpg_a_t_feed
-
-
-class StateBasedMAD4PGTrainer(BaseMAD4PGTrainer):
->>>>>>> f03baeee
     """MAD4PG trainer.
     This is the trainer component of a MAD4PG system. IE it takes a dataset as input
     and implements update functionality to learn from this dataset.
@@ -1127,34 +478,355 @@
             checkpoint_subpath=checkpoint_subpath,
         )
 
-    def _get_critic_feed(
+    # Forward pass that calculates loss.
+    def _forward(self, inputs: Any) -> None:
+        # TODO: Update this forward function to work like MA-D4PG
+        data = inputs.data
+
+        # Note (dries): The unused variable is start_of_episodes.
+        observations, actions, rewards, discounts, _, extras = (
+            data.observations,
+            data.actions,
+            data.rewards,
+            data.discounts,
+            data.start_of_episode,
+            data.extras,
+        )
+
+        # Get initial state for the LSTM from replay and
+        # extract the first state in the sequence..
+        core_state = tree.map_structure(lambda s: s[:, 0, :], extras["core_states"])
+        target_core_state = tree.map_structure(tf.identity, core_state)
+
+        # TODO (dries): Take out all the data_points that does not need
+        #  to be processed here at the start. Therefore it does not have
+        #  to be done later on and saves processing time.
+
+        self.policy_losses: Dict[str, tf.Tensor] = {}
+        self.critic_losses: Dict[str, tf.Tensor] = {}
+
+        # Do forward passes through the networks and calculate the losses
+        with tf.GradientTape(persistent=True) as tape:
+            # Note (dries): We are assuming that only the policy network
+            # is recurrent and not the observation network.
+            obs_trans, target_obs_trans = self._transform_observations(observations)
+
+            target_actions = self._target_policy_actions(
+                target_obs_trans, target_core_state
+            )
+
+            for agent in self._agents:
+                agent_key = self.agent_net_keys[agent]
+
+                # Get critic feed
+                (
+                    obs_trans_feed,
+                    target_obs_trans_feed,
+                    action_feed,
+                    target_actions_feed,
+                ) = self._get_critic_feed(
+                    obs_trans=obs_trans,
+                    target_obs_trans=target_obs_trans,
+                    actions=actions,
+                    target_actions=target_actions,
+                    extras=extras,
+                    agent=agent,
+                )
+
+                # Critic learning.
+                # Remove the last sequence step for the normal network
+                obs_comb, _ = self._combine_dim(obs_trans_feed[:, :-1])
+                act_comb, _ = self._combine_dim(action_feed[:, :-1])
+                q_values = self._critic_networks[agent_key](obs_comb, act_comb)
+
+                # Remove first sequence step for the target
+                obs_comb, _ = self._combine_dim(target_obs_trans_feed[:, 1:])
+                act_comb, _ = self._combine_dim(target_actions_feed[:, 1:])
+                target_q_values = self._target_critic_networks[agent_key](
+                    obs_comb, act_comb
+                )
+
+                # Cast the additional discount to match
+                # the environment discount dtype.
+                discount = tf.cast(self._discount, dtype=discounts[agent].dtype)
+
+                # Critic loss.
+                # Compute the transformed n-step loss.
+                # TODO (dries): Is discounts and rewards correct?
+                #  Or should it be [:, 1:]?
+
+                agent_rewards, _ = self._combine_dim(rewards[agent][:, :-1])
+                agent_discounts, _ = self._combine_dim(discounts[agent][:, :-1])
+
+                # Critic loss.
+                # TODO (dries): Change the critic losses to n step return losses?
+                critic_loss = losses.categorical(
+                    q_values, agent_rewards, discount * agent_discounts, target_q_values
+                )
+                self.critic_losses[agent] = tf.reduce_mean(critic_loss, axis=0)
+
+                # Actor learning.
+                obs_agent_feed = target_obs_trans[agent]
+                # TODO (dries): Why is there an extra tuple?
+                agent_core_state = core_state[agent][0]
+                transposed_obs = tf2_utils.batch_to_sequence(obs_agent_feed)
+                outputs, updated_states = snt.static_unroll(
+                    self._policy_networks[agent_key],
+                    transposed_obs,
+                    agent_core_state,
+                )
+
+                dpg_actions = tf2_utils.batch_to_sequence(outputs)
+
+                # Get dpg actions
+                dpg_actions_feed = self._get_dpg_feed(
+                    target_actions, dpg_actions, agent
+                )
+
+                # Get dpg Q values.
+                obs_comb, _ = self._combine_dim(target_obs_trans_feed)
+                act_comb, _ = self._combine_dim(dpg_actions_feed)
+                dpg_z_values = self._critic_networks[agent_key](obs_comb, act_comb)
+                dpg_q_values = dpg_z_values.mean()
+                # Actor loss. If clipping is true use dqda clipping and clip the norm.
+                # dpg_q_values = tf.squeeze(dpg_q_values, axis=-1)  # [B]
+
+                dqda_clipping = 1.0 if self._clipping else None
+
+                policy_loss = losses.dpg(
+                    dpg_q_values,
+                    act_comb,
+                    tape=tape,
+                    dqda_clipping=dqda_clipping,
+                    clip_norm=self._clipping,
+                )
+                self.policy_losses[agent] = tf.reduce_mean(policy_loss, axis=0)
+        self.tape = tape
+
+
+class DecentralisedRecurrentMAD4PGTrainer(
+    BaseRecurrentMAD4PGTrainer, DecentralisedRecurrentMADDPGTrainer
+):
+    """MAD4PG trainer.
+    This is the trainer component of a MAD4PG system. IE it takes a dataset as input
+    and implements update functionality to learn from this dataset.
+    """
+
+    def __init__(
         self,
-        o_tm1_trans: Dict[str, np.ndarray],
-        o_t_trans: Dict[str, np.ndarray],
-        a_tm1: Dict[str, np.ndarray],
-        a_t: Dict[str, np.ndarray],
-        e_tm1: Dict[str, np.ndarray],
-        e_t: Dict[str, np.array],
-        agent: str,
-    ) -> Tuple[tf.Tensor, tf.Tensor, tf.Tensor, tf.Tensor]:
-        # State based
-        o_tm1_feed = e_tm1["env_state"]
-        o_t_feed = e_t["env_state"]
-        a_tm1_feed = tf.stack([x for x in a_tm1.values()], 1)
-        a_t_feed = tf.stack([x for x in a_t.values()], 1)
-        return o_tm1_feed, o_t_feed, a_tm1_feed, a_t_feed
-
-    def _get_dpg_feed(
+        agents: List[str],
+        agent_types: List[str],
+        policy_networks: Dict[str, snt.Module],
+        critic_networks: Dict[str, snt.Module],
+        target_policy_networks: Dict[str, snt.Module],
+        target_critic_networks: Dict[str, snt.Module],
+        discount: float,
+        target_update_period: int,
+        dataset: tf.data.Dataset,
+        observation_networks: Dict[str, snt.Module],
+        target_observation_networks: Dict[str, snt.Module],
+        shared_weights: bool = False,
+        policy_optimizer: snt.Optimizer = None,
+        critic_optimizer: snt.Optimizer = None,
+        max_gradient_norm: float = None,
+        counter: counting.Counter = None,
+        logger: loggers.Logger = None,
+        checkpoint: bool = True,
+        checkpoint_subpath: str = "~/mava/",
+    ):
+        """Initializes the learner.
+        Args:
+          policy_network: the online (optimized) policy.
+          critic_network: the online critic.
+          target_policy_network: the target policy (which lags behind the online
+            policy).
+          target_critic_network: the target critic.
+          discount: discount to use for TD updates.
+          target_update_period: number of learner steps to perform before updating
+            the target networks.
+          dataset: dataset to learn from, whether fixed or from a replay buffer
+            (see `acme.datasets.reverb.make_dataset` documentation).
+          observation_network: an optional online network to process observations
+            before the policy and the critic.
+          target_observation_network: the target observation network.
+          policy_optimizer: the optimizer to be applied to the DPG (policy) loss.
+          critic_optimizer: the optimizer to be applied to the critic loss.
+          clipping: whether to clip gradients by global norm.
+          counter: counter object used to keep track of steps.
+          logger: logger object to be used by learner.
+          checkpoint: boolean indicating whether to checkpoint the learner.
+        """
+
+        super().__init__(
+            agents=agents,
+            agent_types=agent_types,
+            policy_networks=policy_networks,
+            critic_networks=critic_networks,
+            target_policy_networks=target_policy_networks,
+            target_critic_networks=target_critic_networks,
+            discount=discount,
+            target_update_period=target_update_period,
+            dataset=dataset,
+            observation_networks=observation_networks,
+            target_observation_networks=target_observation_networks,
+            shared_weights=shared_weights,
+            policy_optimizer=policy_optimizer,
+            critic_optimizer=critic_optimizer,
+            max_gradient_norm=max_gradient_norm,
+            counter=counter,
+            logger=logger,
+            checkpoint=checkpoint,
+            checkpoint_subpath=checkpoint_subpath,
+        )
+
+
+class CentralisedRecurrentMAD4PGTrainer(
+    BaseRecurrentMAD4PGTrainer, CentralisedRecurrentMADDPGTrainer
+):
+    """MAD4PG trainer.
+    This is the trainer component of a MAD4PG system. IE it takes a dataset as input
+    and implements update functionality to learn from this dataset.
+    """
+
+    def __init__(
         self,
-        a_t: Dict[str, np.ndarray],
-        dpg_a_t: np.ndarray,
-        agent: str,
-    ) -> tf.Tensor:
-        # Centralised and StateBased DPG
-        # Note (dries): Copy has to be made because the input
-        # variables cannot be changed.
-        dpg_a_t_feed = copy.copy(a_t)
-        dpg_a_t_feed[agent] = dpg_a_t
-        tree.map_structure(tf.stop_gradient, dpg_a_t_feed)
-
-        return dpg_a_t_feed+        agents: List[str],
+        agent_types: List[str],
+        policy_networks: Dict[str, snt.Module],
+        critic_networks: Dict[str, snt.Module],
+        target_policy_networks: Dict[str, snt.Module],
+        target_critic_networks: Dict[str, snt.Module],
+        discount: float,
+        target_update_period: int,
+        dataset: tf.data.Dataset,
+        observation_networks: Dict[str, snt.Module],
+        target_observation_networks: Dict[str, snt.Module],
+        shared_weights: bool = False,
+        policy_optimizer: snt.Optimizer = None,
+        critic_optimizer: snt.Optimizer = None,
+        max_gradient_norm: float = None,
+        counter: counting.Counter = None,
+        logger: loggers.Logger = None,
+        checkpoint: bool = True,
+        checkpoint_subpath: str = "~/mava/",
+    ):
+        """Initializes the learner.
+        Args:
+          policy_network: the online (optimized) policy.
+          critic_network: the online critic.
+          target_policy_network: the target policy (which lags behind the online
+            policy).
+          target_critic_network: the target critic.
+          discount: discount to use for TD updates.
+          target_update_period: number of learner steps to perform before updating
+            the target networks.
+          dataset: dataset to learn from, whether fixed or from a replay buffer
+            (see `acme.datasets.reverb.make_dataset` documentation).
+          observation_network: an optional online network to process observations
+            before the policy and the critic.
+          target_observation_network: the target observation network.
+          policy_optimizer: the optimizer to be applied to the DPG (policy) loss.
+          critic_optimizer: the optimizer to be applied to the critic loss.
+          clipping: whether to clip gradients by global norm.
+          counter: counter object used to keep track of steps.
+          logger: logger object to be used by learner.
+          checkpoint: boolean indicating whether to checkpoint the learner.
+        """
+
+        super().__init__(
+            agents=agents,
+            agent_types=agent_types,
+            policy_networks=policy_networks,
+            critic_networks=critic_networks,
+            target_policy_networks=target_policy_networks,
+            target_critic_networks=target_critic_networks,
+            discount=discount,
+            target_update_period=target_update_period,
+            dataset=dataset,
+            observation_networks=observation_networks,
+            target_observation_networks=target_observation_networks,
+            shared_weights=shared_weights,
+            policy_optimizer=policy_optimizer,
+            critic_optimizer=critic_optimizer,
+            max_gradient_norm=max_gradient_norm,
+            counter=counter,
+            logger=logger,
+            checkpoint=checkpoint,
+            checkpoint_subpath=checkpoint_subpath,
+        )
+
+
+class StateBasedRecurrentMAD4PGTrainer(
+    BaseRecurrentMAD4PGTrainer, StateBasedRecurrentMADDPGTrainer
+):
+    """MAD4PG trainer.
+    This is the trainer component of a MAD4PG system. IE it takes a dataset as input
+    and implements update functionality to learn from this dataset.
+    """
+
+    def __init__(
+        self,
+        agents: List[str],
+        agent_types: List[str],
+        policy_networks: Dict[str, snt.Module],
+        critic_networks: Dict[str, snt.Module],
+        target_policy_networks: Dict[str, snt.Module],
+        target_critic_networks: Dict[str, snt.Module],
+        discount: float,
+        target_update_period: int,
+        dataset: tf.data.Dataset,
+        observation_networks: Dict[str, snt.Module],
+        target_observation_networks: Dict[str, snt.Module],
+        shared_weights: bool = False,
+        policy_optimizer: snt.Optimizer = None,
+        critic_optimizer: snt.Optimizer = None,
+        max_gradient_norm: float = None,
+        counter: counting.Counter = None,
+        logger: loggers.Logger = None,
+        checkpoint: bool = True,
+        checkpoint_subpath: str = "~/mava/",
+    ):
+        """Initializes the learner.
+        Args:
+          policy_network: the online (optimized) policy.
+          critic_network: the online critic.
+          target_policy_network: the target policy (which lags behind the online
+            policy).
+          target_critic_network: the target critic.
+          discount: discount to use for TD updates.
+          target_update_period: number of learner steps to perform before updating
+            the target networks.
+          dataset: dataset to learn from, whether fixed or from a replay buffer
+            (see `acme.datasets.reverb.make_dataset` documentation).
+          observation_network: an optional online network to process observations
+            before the policy and the critic.
+          target_observation_network: the target observation network.
+          policy_optimizer: the optimizer to be applied to the DPG (policy) loss.
+          critic_optimizer: the optimizer to be applied to the critic loss.
+          clipping: whether to clip gradients by global norm.
+          counter: counter object used to keep track of steps.
+          logger: logger object to be used by learner.
+          checkpoint: boolean indicating whether to checkpoint the learner.
+        """
+
+        super().__init__(
+            agents=agents,
+            agent_types=agent_types,
+            policy_networks=policy_networks,
+            critic_networks=critic_networks,
+            target_policy_networks=target_policy_networks,
+            target_critic_networks=target_critic_networks,
+            discount=discount,
+            target_update_period=target_update_period,
+            dataset=dataset,
+            observation_networks=observation_networks,
+            target_observation_networks=target_observation_networks,
+            shared_weights=shared_weights,
+            policy_optimizer=policy_optimizer,
+            critic_optimizer=critic_optimizer,
+            max_gradient_norm=max_gradient_norm,
+            counter=counter,
+            logger=logger,
+            checkpoint=checkpoint,
+            checkpoint_subpath=checkpoint_subpath,
+        )