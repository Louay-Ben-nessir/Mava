--- conflicted
+++ resolved
@@ -55,11 +55,7 @@
         dataset: tf.data.Dataset,
         optimizer: Union[Dict[str, snt.Optimizer], snt.Optimizer],
         discount: float,
-<<<<<<< HEAD
-        agent_net_config: Dict[str, str],
-=======
         agent_net_keys: Dict[str, str],
->>>>>>> e57a3f43
         exploration_scheduler: LinearExplorationScheduler,
         max_gradient_norm: float = None,
         fingerprint: bool = False,
@@ -81,11 +77,7 @@
             optimizer (Union[snt.Optimizer, Dict[str, snt.Optimizer]]): type of
                 optimizer for updating the parameters of the networks.
             discount (float): discount factor for TD updates.
-<<<<<<< HEAD
-            agent_net_config: (dict, optional): specifies what network each agent uses.
-=======
             agent_net_keys: (dict, optional): specifies what network each agent uses.
->>>>>>> e57a3f43
                 Defaults to {}.
             exploration_scheduler (LinearExplorationScheduler): function specifying a
                 decaying scheduler for epsilon exploration.
@@ -106,11 +98,7 @@
 
         self._agents = agents
         self._agent_types = agent_types
-<<<<<<< HEAD
-        self._agent_net_config = agent_net_config
-=======
         self._agent_net_keys = agent_net_keys
->>>>>>> e57a3f43
         self._checkpoint = checkpoint
 
         # Store online and target q-networks.
@@ -142,11 +130,7 @@
         self._exploration_scheduler = exploration_scheduler
 
         # Dictionary with network keys for each agent.
-<<<<<<< HEAD
-        self.unique_net_keys = set(self._agent_net_config.values())
-=======
         self.unique_net_keys = set(self._agent_net_keys.values())
->>>>>>> e57a3f43
 
         # Create optimizers for different agent types.
         if not isinstance(optimizer, dict):
@@ -332,11 +316,7 @@
             q_network_losses: Dict[str, NestedArray] = {}
 
             for agent in self._agents:
-<<<<<<< HEAD
-                agent_key = self._agent_net_config[agent]
-=======
                 agent_key = self._agent_net_keys[agent]
->>>>>>> e57a3f43
 
                 # Cast the additional discount to match the environment discount dtype.
                 discount = tf.cast(self._discount, dtype=d_t[agent].dtype)
@@ -389,11 +369,7 @@
         q_network_losses = self._q_network_losses
         tape = self.tape
         for agent in self._agents:
-<<<<<<< HEAD
-            agent_key = self._agent_net_config[agent]
-=======
             agent_key = self._agent_net_keys[agent]
->>>>>>> e57a3f43
 
             # Get trainable variables
             q_network_variables = self._q_networks[agent_key].trainable_variables
@@ -446,11 +422,7 @@
         dataset: tf.data.Dataset,
         optimizer: Union[snt.Optimizer, Dict[str, snt.Optimizer]],
         discount: float,
-<<<<<<< HEAD
-        agent_net_config: Dict[str, str],
-=======
         agent_net_keys: Dict[str, str],
->>>>>>> e57a3f43
         exploration_scheduler: LinearExplorationScheduler,
         max_gradient_norm: float = None,
         counter: counting.Counter = None,
@@ -472,11 +444,7 @@
             optimizer (Union[snt.Optimizer, Dict[str, snt.Optimizer]]): type of
                 optimizer for updating the parameters of the networks.
             discount (float): discount factor for TD updates.
-<<<<<<< HEAD
-            agent_net_config: (dict, optional): specifies what network each agent uses.
-=======
             agent_net_keys: (dict, optional): specifies what network each agent uses.
->>>>>>> e57a3f43
                 Defaults to {}.
             exploration_scheduler (LinearExplorationScheduler): function specifying a
                 decaying scheduler for epsilon exploration.
@@ -504,11 +472,7 @@
             dataset=dataset,
             optimizer=optimizer,
             discount=discount,
-<<<<<<< HEAD
-            agent_net_config=agent_net_config,
-=======
             agent_net_keys=agent_net_keys,
->>>>>>> e57a3f43
             exploration_scheduler=exploration_scheduler,
             max_gradient_norm=max_gradient_norm,
             counter=counter,
@@ -541,11 +505,7 @@
             q_network_losses: Dict[str, NestedArray] = {}
 
             for agent in self._agents:
-<<<<<<< HEAD
-                agent_key = self._agent_net_config[agent]
-=======
                 agent_key = self._agent_net_keys[agent]
->>>>>>> e57a3f43
                 # Cast the additional discount to match the environment discount dtype.
                 discount = tf.cast(self._discount, dtype=discounts[agent][0].dtype)
 
@@ -594,11 +554,7 @@
         dataset: tf.data.Dataset,
         optimizer: Union[snt.Optimizer, Dict[str, snt.Optimizer]],
         discount: float,
-<<<<<<< HEAD
-        agent_net_config: Dict[str, str],
-=======
         agent_net_keys: Dict[str, str],
->>>>>>> e57a3f43
         exploration_scheduler: LinearExplorationScheduler,
         communication_module: BaseCommunicationModule,
         max_gradient_norm: float = None,
@@ -620,11 +576,7 @@
             optimizer (Union[snt.Optimizer, Dict[str, snt.Optimizer]]): type of
                 optimizer for updating the parameters of the networks.
             discount (float): discount factor for TD updates.
-<<<<<<< HEAD
-            agent_net_config: (dict, optional): specifies what network each agent uses.
-=======
             agent_net_keys: (dict, optional): specifies what network each agent uses.
->>>>>>> e57a3f43
                 Defaults to {}.
             exploration_scheduler (LinearExplorationScheduler): function specifying a
                 decaying scheduler for epsilon exploration.
@@ -652,11 +604,7 @@
             dataset=dataset,
             optimizer=optimizer,
             discount=discount,
-<<<<<<< HEAD
-            agent_net_config=agent_net_config,
-=======
             agent_net_keys=agent_net_keys,
->>>>>>> e57a3f43
             exploration_scheduler=exploration_scheduler,
             max_gradient_norm=max_gradient_norm,
             fingerprint=fingerprint,
@@ -706,11 +654,7 @@
             # _target_q_networks must be 1 step ahead
             target_channel = self._communication_module.process_messages(target_message)
             for agent in self._agents:
-<<<<<<< HEAD
-                agent_key = self._agent_net_config[agent]
-=======
                 agent_key = self._agent_net_keys[agent]
->>>>>>> e57a3f43
                 (q_targ, m), s = self._target_q_networks[agent_key](
                     observations[agent].observation[0],
                     target_state[agent],
@@ -726,11 +670,7 @@
                 )
 
                 for agent in self._agents:
-<<<<<<< HEAD
-                    agent_key = self._agent_net_config[agent]
-=======
                     agent_key = self._agent_net_keys[agent]
->>>>>>> e57a3f43
 
                     # Cast the additional discount
                     # to match the environment discount dtype.
