# Copyright 2022 InstaDeep Ltd. All rights reserved.
#
# Licensed under the Apache License, Version 2.0 (the "License");
# you may not use this file except in compliance with the License.
# You may obtain a copy of the License at
#
#     http://www.apache.org/licenses/LICENSE-2.0
#
# Unless required by applicable law or agreed to in writing, software
# distributed under the License is distributed on an "AS IS" BASIS,
# WITHOUT WARRANTIES OR CONDITIONS OF ANY KIND, either express or implied.
# See the License for the specific language governing permissions and
# limitations under the License.
import copy
<<<<<<< HEAD
=======
import time
from logging import Logger as SacredLogger
>>>>>>> 6cb8e22f
from typing import Any, Dict, Sequence, Tuple

import chex
import distrax
import flax.linen as nn
import hydra
import jax
import jax.numpy as jnp
import jumanji
import numpy as np
import optax
from colorama import Fore, Style
from flax.core.frozen_dict import FrozenDict
from flax.linen.initializers import constant, orthogonal
from jumanji.env import Environment
from jumanji.environments.routing.robot_warehouse.generator import RandomGenerator
from jumanji.types import Observation
from jumanji.wrappers import AutoResetWrapper
from omegaconf import DictConfig, OmegaConf
from optax._src.base import OptState
from rich.pretty import pprint

from mava.evaluator import evaluator_setup
from mava.logger import logger_setup
from mava.types import (
    ActorApply,
    CriticApply,
    ExperimentOutput,
    LearnerFn,
    LearnerState,
    OptStates,
    Params,
    PPOTransition,
)
from mava.utils.jax import merge_leading_dims
<<<<<<< HEAD
from mava.utils.timing_utils import TimeIt
=======
from mava.utils.logger_tools import get_sacred_exp
>>>>>>> 6cb8e22f
from mava.wrappers.jumanji import (
    AgentIDWrapper,
    LogWrapper,
    ObservationGlobalState,
    RwareMultiAgentWithGlobalStateWrapper,
)


class Actor(nn.Module):
    """Actor Network."""

    action_dim: Sequence[int]

    @nn.compact
    def __call__(self, observation: Observation) -> distrax.Categorical:
        """Forward pass."""
        x = observation.agents_view

        actor_output = nn.Dense(128, kernel_init=orthogonal(np.sqrt(2)), bias_init=constant(0.0))(x)
        actor_output = nn.relu(actor_output)
        actor_output = nn.Dense(128, kernel_init=orthogonal(np.sqrt(2)), bias_init=constant(0.0))(
            actor_output
        )
        actor_output = nn.relu(actor_output)
        actor_output = nn.Dense(
            self.action_dim, kernel_init=orthogonal(0.01), bias_init=constant(0.0)
        )(actor_output)

        masked_logits = jnp.where(
            observation.action_mask,
            actor_output,
            jnp.finfo(jnp.float32).min,
        )
        actor_policy = distrax.Categorical(logits=masked_logits)

        return actor_policy


class Critic(nn.Module):
    """Critic Network."""

    @nn.compact
    def __call__(self, observation: Observation) -> chex.Array:
        """Forward pass."""

        critic_output = nn.Dense(128, kernel_init=orthogonal(np.sqrt(2)), bias_init=constant(0.0))(
            observation.global_state
        )
        critic_output = nn.relu(critic_output)
        critic_output = nn.Dense(128, kernel_init=orthogonal(np.sqrt(2)), bias_init=constant(0.0))(
            critic_output
        )
        critic_output = nn.relu(critic_output)
        critic_output = nn.Dense(1, kernel_init=orthogonal(1.0), bias_init=constant(0.0))(
            critic_output
        )

        return jnp.squeeze(critic_output, axis=-1)


def get_learner_fn(
    env: jumanji.Environment,
    apply_fns: Tuple[ActorApply, CriticApply],
    update_fns: Tuple[optax.TransformUpdateFn, optax.TransformUpdateFn],
    config: Dict,
) -> LearnerFn[LearnerState]:
    """Get the learner function."""

    # Unpack apply and update functions.
    actor_apply_fn, critic_apply_fn = apply_fns
    actor_update_fn, critic_update_fn = update_fns

    def _update_step(learner_state: LearnerState, _: Any) -> Tuple[LearnerState, Tuple]:
        """A single update of the network.

        This function steps the environment and records the trajectory batch for
        training. It then calculates advantages and targets based on the recorded
        trajectory and updates the actor and critic networks based on the calculated
        losses.

        Args:
            learner_state (NamedTuple):
                - params (Params): The current model parameters.
                - opt_states (OptStates): The current optimizer states.
                - rng (PRNGKey): The random number generator state.
                - env_state (State): The environment state.
                - last_timestep (TimeStep): The last timestep in the current trajectory.
            _ (Any): The current metrics info.
        """

        def _env_step(learner_state: LearnerState, _: Any) -> Tuple[LearnerState, PPOTransition]:
            """Step the environment."""
            params, opt_states, rng, env_state, last_timestep = learner_state

            # SELECT ACTION
            rng, policy_rng = jax.random.split(rng)
            actor_policy = actor_apply_fn(params.actor_params, last_timestep.observation)
            value = critic_apply_fn(params.critic_params, last_timestep.observation)
            action = actor_policy.sample(seed=policy_rng)
            log_prob = actor_policy.log_prob(action)

            # STEP ENVIRONMENT
            env_state, timestep = jax.vmap(env.step, in_axes=(0, 0))(env_state, action)

            # LOG EPISODE METRICS
            done, reward = jax.tree_util.tree_map(
                lambda x: jnp.repeat(x, config["system"]["num_agents"]).reshape(
                    config["arch"]["num_envs"], -1
                ),
                (timestep.last(), timestep.reward),
            )
            info = {
                "episode_return": env_state.episode_return_info,
                "episode_length": env_state.episode_length_info,
            }

            transition = PPOTransition(
                done, action, value, reward, log_prob, last_timestep.observation, info
            )
            learner_state = LearnerState(params, opt_states, rng, env_state, timestep)
            return learner_state, transition

        # STEP ENVIRONMENT FOR ROLLOUT LENGTH
        learner_state, traj_batch = jax.lax.scan(
            _env_step, learner_state, None, config["system"]["rollout_length"]
        )

        # CALCULATE ADVANTAGE
        params, opt_states, rng, env_state, last_timestep = learner_state
        last_val = critic_apply_fn(params.critic_params, last_timestep.observation)

        def _calculate_gae(
            traj_batch: PPOTransition, last_val: chex.Array
        ) -> Tuple[chex.Array, chex.Array]:
            """Calculate the GAE."""

            def _get_advantages(gae_and_next_value: Tuple, transition: PPOTransition) -> Tuple:
                """Calculate the GAE for a single transition."""
                gae, next_value = gae_and_next_value
                done, value, reward = (
                    transition.done,
                    transition.value,
                    transition.reward,
                )
                gamma = config["system"]["gamma"]
                delta = reward + gamma * next_value * (1 - done) - value
                gae = delta + gamma * config["system"]["gae_lambda"] * (1 - done) * gae
                return (gae, value), gae

            _, advantages = jax.lax.scan(
                _get_advantages,
                (jnp.zeros_like(last_val), last_val),
                traj_batch,
                reverse=True,
                unroll=16,
            )
            return advantages, advantages + traj_batch.value

        advantages, targets = _calculate_gae(traj_batch, last_val)

        def _update_epoch(update_state: Tuple, _: Any) -> Tuple:
            """Update the network for a single epoch."""

            def _update_minibatch(train_state: Tuple, batch_info: Tuple) -> Tuple:
                """Update the network for a single minibatch."""

                # UNPACK TRAIN STATE AND BATCH INFO
                params, opt_states = train_state
                traj_batch, advantages, targets = batch_info

                def _actor_loss_fn(
                    actor_params: FrozenDict,
                    actor_opt_state: OptState,
                    traj_batch: PPOTransition,
                    gae: chex.Array,
                ) -> Tuple:
                    """Calculate the actor loss."""
                    # RERUN NETWORK
                    actor_policy = actor_apply_fn(actor_params, traj_batch.obs)
                    log_prob = actor_policy.log_prob(traj_batch.action)

                    # CALCULATE ACTOR LOSS
                    ratio = jnp.exp(log_prob - traj_batch.log_prob)
                    gae = (gae - gae.mean()) / (gae.std() + 1e-8)
                    loss_actor1 = ratio * gae
                    loss_actor2 = (
                        jnp.clip(
                            ratio,
                            1.0 - config["system"]["clip_eps"],
                            1.0 + config["system"]["clip_eps"],
                        )
                        * gae
                    )
                    loss_actor = -jnp.minimum(loss_actor1, loss_actor2)
                    loss_actor = loss_actor.mean()
                    entropy = actor_policy.entropy().mean()

                    total_loss_actor = loss_actor - config["system"]["ent_coef"] * entropy
                    return total_loss_actor, (loss_actor, entropy)

                def _critic_loss_fn(
                    critic_params: FrozenDict,
                    critic_opt_state: OptState,
                    traj_batch: PPOTransition,
                    targets: chex.Array,
                ) -> Tuple:
                    """Calculate the critic loss."""
                    # RERUN NETWORK
                    value = critic_apply_fn(critic_params, traj_batch.obs)

                    # CALCULATE VALUE LOSS
                    value_pred_clipped = traj_batch.value + (value - traj_batch.value).clip(
                        -config["system"]["clip_eps"], config["system"]["clip_eps"]
                    )
                    value_losses = jnp.square(value - targets)
                    value_losses_clipped = jnp.square(value_pred_clipped - targets)
                    value_loss = 0.5 * jnp.maximum(value_losses, value_losses_clipped).mean()

                    critic_total_loss = config["system"]["vf_coef"] * value_loss
                    return critic_total_loss, (value_loss)

                # CALCULATE ACTOR LOSS
                actor_grad_fn = jax.value_and_grad(_actor_loss_fn, has_aux=True)
                actor_loss_info, actor_grads = actor_grad_fn(
                    params.actor_params, opt_states.actor_opt_state, traj_batch, advantages
                )

                # CALCULATE CRITIC LOSS
                critic_grad_fn = jax.value_and_grad(_critic_loss_fn, has_aux=True)
                critic_loss_info, critic_grads = critic_grad_fn(
                    params.critic_params, opt_states.critic_opt_state, traj_batch, targets
                )

                # Compute the parallel mean (pmean) over the batch.
                # This calculation is inspired by the Anakin architecture demo notebook.
                # available at https://tinyurl.com/26tdzs5x
                # This pmean could be a regular mean as the batch axis is on the same device.
                actor_grads, actor_loss_info = jax.lax.pmean(
                    (actor_grads, actor_loss_info), axis_name="batch"
                )
                # pmean over devices.
                actor_grads, actor_loss_info = jax.lax.pmean(
                    (actor_grads, actor_loss_info), axis_name="device"
                )

                critic_grads, critic_loss_info = jax.lax.pmean(
                    (critic_grads, critic_loss_info), axis_name="batch"
                )
                # pmean over devices.
                critic_grads, critic_loss_info = jax.lax.pmean(
                    (critic_grads, critic_loss_info), axis_name="device"
                )

                # UPDATE ACTOR PARAMS AND OPTIMISER STATE
                actor_updates, actor_new_opt_state = actor_update_fn(
                    actor_grads, opt_states.actor_opt_state
                )
                actor_new_params = optax.apply_updates(params.actor_params, actor_updates)

                # UPDATE CRITIC PARAMS AND OPTIMISER STATE
                critic_updates, critic_new_opt_state = critic_update_fn(
                    critic_grads, opt_states.critic_opt_state
                )
                critic_new_params = optax.apply_updates(params.critic_params, critic_updates)

                new_params = Params(actor_new_params, critic_new_params)
                new_opt_state = OptStates(actor_new_opt_state, critic_new_opt_state)

                # PACK LOSS INFO
                total_loss = actor_loss_info[0] + critic_loss_info[0]
                value_loss = critic_loss_info[1]
                actor_loss = actor_loss_info[1][0]
                entropy = actor_loss_info[1][1]
                loss_info = (
                    total_loss,
                    (value_loss, actor_loss, entropy),
                )

                return (new_params, new_opt_state), loss_info

            params, opt_states, traj_batch, advantages, targets, rng = update_state
            rng, shuffle_rng = jax.random.split(rng)

            # SHUFFLE MINIBATCHES
            batch_size = config["system"]["rollout_length"] * config["arch"]["num_envs"]
            permutation = jax.random.permutation(shuffle_rng, batch_size)
            batch = (traj_batch, advantages, targets)
            batch = jax.tree_util.tree_map(lambda x: merge_leading_dims(x, 2), batch)
            shuffled_batch = jax.tree_util.tree_map(
                lambda x: jnp.take(x, permutation, axis=0), batch
            )
            minibatches = jax.tree_util.tree_map(
                lambda x: jnp.reshape(
                    x, [config["system"]["num_minibatches"], -1] + list(x.shape[1:])
                ),
                shuffled_batch,
            )

            # UPDATE MINIBATCHES
            (params, opt_states), loss_info = jax.lax.scan(
                _update_minibatch, (params, opt_states), minibatches
            )

            update_state = (params, opt_states, traj_batch, advantages, targets, rng)
            return update_state, loss_info

        update_state = (params, opt_states, traj_batch, advantages, targets, rng)

        # UPDATE EPOCHS
        update_state, loss_info = jax.lax.scan(
            _update_epoch, update_state, None, config["system"]["ppo_epochs"]
        )

        params, opt_states, traj_batch, advantages, targets, rng = update_state
        learner_state = LearnerState(params, opt_states, rng, env_state, last_timestep)
        metric = traj_batch.info
        return learner_state, (metric, loss_info)

    def learner_fn(learner_state: LearnerState) -> ExperimentOutput[LearnerState]:
        """Learner function.

        This function represents the learner, it updates the network parameters
        by iteratively applying the `_update_step` function for a fixed number of
        updates. The `_update_step` function is vectorized over a batch of inputs.

        Args:
            learner_state (NamedTuple):
                - params (Params): The initial model parameters.
                - opt_states (OptStates): The initial optimizer states.
                - rng (chex.PRNGKey): The random number generator state.
                - env_state (LogEnvState): The environment state.
                - timesteps (TimeStep): The initial timestep in the initial trajectory.
        """

        batched_update_step = jax.vmap(_update_step, in_axes=(0, None), axis_name="batch")

        learner_state, (metric, loss_info) = jax.lax.scan(
            batched_update_step, learner_state, None, config["system"]["num_updates_per_eval"]
        )
        total_loss, (value_loss, loss_actor, entropy) = loss_info
        return ExperimentOutput(
            learner_state=learner_state,
            episodes_info=metric,
            total_loss=total_loss,
            value_loss=value_loss,
            loss_actor=loss_actor,
            entropy=entropy,
        )

    return learner_fn


def learner_setup(
    env: Environment, rngs: chex.Array, config: Dict
) -> Tuple[LearnerFn[LearnerState], Actor, LearnerState]:
    """Initialise learner_fn, network, optimiser, environment and states."""
    # Get available TPU cores.
    n_devices = len(jax.devices())

    # Get number of actions and agents.
    num_actions = int(env.action_spec().num_values[0])
    num_agents = env.action_spec().shape[0]
    config["system"]["num_agents"] = num_agents
    config["system"]["num_actions"] = num_actions

    # PRNG keys.
    rng, rng_p = rngs

    # Define network and optimiser.
    actor_network = Actor(config["system"]["num_actions"])
    critic_network = Critic()
    actor_optim = optax.chain(
        optax.clip_by_global_norm(config["system"]["max_grad_norm"]),
        optax.adam(config["system"]["actor_lr"], eps=1e-5),
    )
    critic_optim = optax.chain(
        optax.clip_by_global_norm(config["system"]["max_grad_norm"]),
        optax.adam(config["system"]["critic_lr"], eps=1e-5),
    )

    # Initialise observation.
    obs = env.observation_spec().generate_value()
    # Select only obs for a single agent.
    init_x = ObservationGlobalState(
        agents_view=obs.agents_view[0],
        action_mask=obs.action_mask[0],
        global_state=obs.global_state[0],
        step_count=obs.step_count[0],
    )
    init_x = jax.tree_util.tree_map(lambda x: x[None, ...], init_x)

    # Initialise actor params and optimiser state.
    actor_params = actor_network.init(rng_p, init_x)
    actor_opt_state = actor_optim.init(actor_params)

    # Initialise critic params and optimiser state.
    critic_params = critic_network.init(rng_p, init_x)
    critic_opt_state = critic_optim.init(critic_params)

    # Vmap network apply function over number of agents.
    vmapped_actor_network_apply_fn = jax.vmap(
        actor_network.apply,
        in_axes=(None, 1),
        out_axes=(1),
    )
    vmapped_critic_network_apply_fn = jax.vmap(
        critic_network.apply,
        in_axes=(None, 1),
        out_axes=(1),
    )

    # Pack apply and update functions.
    apply_fns = (vmapped_actor_network_apply_fn, vmapped_critic_network_apply_fn)
    update_fns = (actor_optim.update, critic_optim.update)

    # Get batched iterated update and replicate it to pmap it over cores.
    learn = get_learner_fn(env, apply_fns, update_fns, config)
    learn = jax.pmap(learn, axis_name="device")

    # Broadcast params and optimiser state to cores and batch.
    broadcast = lambda x: jnp.broadcast_to(
        x, (n_devices, config["system"]["update_batch_size"]) + x.shape
    )
    actor_params = jax.tree_map(broadcast, actor_params)
    actor_opt_state = jax.tree_map(broadcast, actor_opt_state)
    critic_params = jax.tree_map(broadcast, critic_params)
    critic_opt_state = jax.tree_map(broadcast, critic_opt_state)

    # Initialise environment states and timesteps.
    rng, *env_rngs = jax.random.split(
        rng, n_devices * config["system"]["update_batch_size"] * config["arch"]["num_envs"] + 1
    )
    env_states, timesteps = jax.vmap(env.reset, in_axes=(0))(
        jnp.stack(env_rngs),
    )

    # Split rngs for each core.
    rng, *step_rngs = jax.random.split(rng, n_devices * config["system"]["update_batch_size"] + 1)

    # Add dimension to pmap over.
    reshape_step_rngs = lambda x: x.reshape(
        (n_devices, config["system"]["update_batch_size"]) + x.shape[1:]
    )
    step_rngs = reshape_step_rngs(jnp.stack(step_rngs))
    reshape_states = lambda x: x.reshape(
        (n_devices, config["system"]["update_batch_size"], config["arch"]["num_envs"]) + x.shape[1:]
    )
    env_states = jax.tree_util.tree_map(reshape_states, env_states)
    timesteps = jax.tree_util.tree_map(reshape_states, timesteps)

    params = Params(actor_params, critic_params)
    opt_states = OptStates(actor_opt_state, critic_opt_state)

    init_learner_state = LearnerState(params, opt_states, step_rngs, env_states, timesteps)
    return learn, actor_network, init_learner_state


def run_experiment(_config: Dict) -> None:
    """Runs experiment."""
    # Logger setup
    config = copy.deepcopy(_config)
    log = logger_setup(config)

    # Create envs
    generator = RandomGenerator(**config["env"]["rware_scenario"]["task_config"])
    env = jumanji.make(config["env"]["env_name"], generator=generator)
    env = RwareMultiAgentWithGlobalStateWrapper(env)
    # Add agent id to observation.
    if config["system"]["add_agent_id"]:
        env = AgentIDWrapper(env=env, has_global_state=True)
    env = AutoResetWrapper(env)
    env = LogWrapper(env)
    eval_env = jumanji.make(config["env"]["env_name"], generator=generator)
    eval_env = RwareMultiAgentWithGlobalStateWrapper(eval_env)
    if config["system"]["add_agent_id"]:
        eval_env = AgentIDWrapper(env=eval_env, has_global_state=True)

    # PRNG keys.
    rng, rng_e, rng_p = jax.random.split(jax.random.PRNGKey(config["system"]["seed"]), num=3)

    # Setup learner.
    learn, actor_network, learner_state = learner_setup(env, (rng, rng_p), config)

    # Setup evaluator.
    evaluator, absolute_metric_evaluator, (trained_params, eval_rngs) = evaluator_setup(
        eval_env=eval_env,
        rng_e=rng_e,
        network=actor_network,
        params=learner_state.params.actor_params,
        config=config,
    )

    # Calculate total timesteps.
    n_devices = len(jax.devices())
    config["arch"]["devices"] = jax.devices()
    config["system"]["num_updates_per_eval"] = (
        config["system"]["num_updates"] // config["arch"]["num_evaluation"]
    )
    steps_per_rollout = (
        n_devices
        * config["system"]["num_updates_per_eval"]
        * config["system"]["rollout_length"]
        * config["system"]["update_batch_size"]
        * config["arch"]["num_envs"]
    )
    # Get total_timesteps
    config["system"]["total_timesteps"] = (
        n_devices
        * config["system"]["num_updates"]
        * config["system"]["rollout_length"]
        * config["system"]["update_batch_size"]
        * config["arch"]["num_envs"]
    )
    pprint(config)

    # Run experiment for a total number of evaluations.
    max_episode_return = jnp.float32(0.0)
    best_params = None
    for i in range(config["arch"]["num_evaluation"]):
        # Train.
        start_time = time.time()
        learner_output = learn(learner_state)
        jax.block_until_ready(learner_output)

        # Log the results of the training.
        elapsed_time = time.time() - start_time
        learner_output.episodes_info["steps_per_second"] = steps_per_rollout / elapsed_time
        log(
            metrics=learner_output,
            t_env=steps_per_rollout * (i + 1),
            trainer_metric=True,
        )

        # Prepare for evaluation.
        start_time = time.time()
        trained_params = jax.tree_util.tree_map(
            lambda x: x[:, 0, ...],
            learner_output.learner_state.params.actor_params,  # Select only actor params
        )
        rng_e, *eval_rngs = jax.random.split(rng_e, n_devices + 1)
        eval_rngs = jnp.stack(eval_rngs)
        eval_rngs = eval_rngs.reshape(n_devices, -1)

        # Evaluate.
        evaluator_output = evaluator(trained_params, eval_rngs)
        jax.block_until_ready(evaluator_output)

        # Log the results of the evaluation.
        elapsed_time = time.time() - start_time
        evaluator_output.episodes_info["steps_per_second"] = steps_per_rollout / elapsed_time
        episode_return = log(
            metrics=evaluator_output,
            t_env=steps_per_rollout * (i + 1),
        )
        if config["arch"]["absolute_metric"] and max_episode_return <= episode_return:
            best_params = copy.deepcopy(trained_params)
            max_episode_return = episode_return

        # Update runner state to continue training.
        learner_state = learner_output.learner_state

    # Measure absolute metric.
    if config["arch"]["absolute_metric"]:
        start_time = time.time()

        rng_e, *eval_rngs = jax.random.split(rng_e, n_devices + 1)
        eval_rngs = jnp.stack(eval_rngs)
        eval_rngs = eval_rngs.reshape(n_devices, -1)

        evaluator_output = absolute_metric_evaluator(best_params, eval_rngs)
        jax.block_until_ready(evaluator_output)

        elapsed_time = time.time() - start_time
        evaluator_output.episodes_info["steps_per_second"] = steps_per_rollout / elapsed_time
        log(
            metrics=evaluator_output,
            t_env=steps_per_rollout * (i + 1),
            absolute_metric=True,
        )


@hydra.main(config_path="../configs", config_name="default_ff_mappo.yaml", version_base="1.2")
def hydra_entry_point(cfg: DictConfig) -> None:
    """Experiment entry point."""
    # Convert config to python dict.
    cfg: Dict = OmegaConf.to_container(cfg, resolve=True)

    # Run experiment.
    run_experiment(cfg)

    print(f"{Fore.CYAN}{Style.BRIGHT}MAPPO experiment completed{Style.RESET_ALL}")


if __name__ == "__main__":
    hydra_entry_point()<|MERGE_RESOLUTION|>--- conflicted
+++ resolved
@@ -12,11 +12,7 @@
 # See the License for the specific language governing permissions and
 # limitations under the License.
 import copy
-<<<<<<< HEAD
-=======
 import time
-from logging import Logger as SacredLogger
->>>>>>> 6cb8e22f
 from typing import Any, Dict, Sequence, Tuple
 
 import chex
@@ -52,11 +48,6 @@
     PPOTransition,
 )
 from mava.utils.jax import merge_leading_dims
-<<<<<<< HEAD
-from mava.utils.timing_utils import TimeIt
-=======
-from mava.utils.logger_tools import get_sacred_exp
->>>>>>> 6cb8e22f
 from mava.wrappers.jumanji import (
     AgentIDWrapper,
     LogWrapper,
