# Copyright 2022 InstaDeep Ltd. All rights reserved.
#
# Licensed under the Apache License, Version 2.0 (the "License");
# you may not use this file except in compliance with the License.
# You may obtain a copy of the License at
#
#     http://www.apache.org/licenses/LICENSE-2.0
#
# Unless required by applicable law or agreed to in writing, software
# distributed under the License is distributed on an "AS IS" BASIS,
# WITHOUT WARRANTIES OR CONDITIONS OF ANY KIND, either express or implied.
# See the License for the specific language governing permissions and
# limitations under the License.
import copy
from typing import Any, Dict, Sequence, Tuple

import chex
import distrax
import flax.linen as nn
import hydra
import jax
import jax.numpy as jnp
import jumanji
import numpy as np
import optax
from colorama import Fore, Style
from flax.core.frozen_dict import FrozenDict
from flax.linen.initializers import constant, orthogonal
from jumanji.env import Environment
from jumanji.environments.routing.robot_warehouse.generator import RandomGenerator
from jumanji.types import Observation
from jumanji.wrappers import AutoResetWrapper
from omegaconf import DictConfig, OmegaConf
from optax._src.base import OptState
<<<<<<< HEAD
=======
from rich.pretty import pprint
from sacred import run
>>>>>>> 495854f6

from mava.evaluator import evaluator_setup
from mava.logger import logger_setup
from mava.types import (
    ActorApply,
    CriticApply,
    ExperimentOutput,
    LearnerFn,
    LearnerState,
    OptStates,
    Params,
    PPOTransition,
)
from mava.utils.jax import merge_leading_dims
from mava.utils.timing_utils import TimeIt
from mava.wrappers.jumanji import (
    AgentIDWrapper,
    LogWrapper,
    ObservationGlobalState,
    RwareMultiAgentWithGlobalStateWrapper,
)


class Actor(nn.Module):
    """Actor Network."""

    action_dim: Sequence[int]

    @nn.compact
    def __call__(self, observation: Observation) -> distrax.Categorical:
        """Forward pass."""
        x = observation.agents_view

        actor_output = nn.Dense(128, kernel_init=orthogonal(np.sqrt(2)), bias_init=constant(0.0))(x)
        actor_output = nn.relu(actor_output)
        actor_output = nn.Dense(128, kernel_init=orthogonal(np.sqrt(2)), bias_init=constant(0.0))(
            actor_output
        )
        actor_output = nn.relu(actor_output)
        actor_output = nn.Dense(
            self.action_dim, kernel_init=orthogonal(0.01), bias_init=constant(0.0)
        )(actor_output)

        masked_logits = jnp.where(
            observation.action_mask,
            actor_output,
            jnp.finfo(jnp.float32).min,
        )
        actor_policy = distrax.Categorical(logits=masked_logits)

        return actor_policy


class Critic(nn.Module):
    """Critic Network."""

    @nn.compact
    def __call__(self, observation: Observation) -> chex.Array:
        """Forward pass."""

        critic_output = nn.Dense(128, kernel_init=orthogonal(np.sqrt(2)), bias_init=constant(0.0))(
            observation.global_state
        )
        critic_output = nn.relu(critic_output)
        critic_output = nn.Dense(128, kernel_init=orthogonal(np.sqrt(2)), bias_init=constant(0.0))(
            critic_output
        )
        critic_output = nn.relu(critic_output)
        critic_output = nn.Dense(1, kernel_init=orthogonal(1.0), bias_init=constant(0.0))(
            critic_output
        )

        return jnp.squeeze(critic_output, axis=-1)


def get_learner_fn(
    env: jumanji.Environment,
    apply_fns: Tuple[ActorApply, CriticApply],
    update_fns: Tuple[optax.TransformUpdateFn, optax.TransformUpdateFn],
    config: Dict,
) -> LearnerFn[LearnerState]:
    """Get the learner function."""

    # Unpack apply and update functions.
    actor_apply_fn, critic_apply_fn = apply_fns
    actor_update_fn, critic_update_fn = update_fns

    def _update_step(learner_state: LearnerState, _: Any) -> Tuple[LearnerState, Tuple]:
        """A single update of the network.

        This function steps the environment and records the trajectory batch for
        training. It then calculates advantages and targets based on the recorded
        trajectory and updates the actor and critic networks based on the calculated
        losses.

        Args:
            learner_state (NamedTuple):
                - params (Params): The current model parameters.
                - opt_states (OptStates): The current optimizer states.
                - rng (PRNGKey): The random number generator state.
                - env_state (State): The environment state.
                - last_timestep (TimeStep): The last timestep in the current trajectory.
            _ (Any): The current metrics info.
        """

        def _env_step(learner_state: LearnerState, _: Any) -> Tuple[LearnerState, PPOTransition]:
            """Step the environment."""
            params, opt_states, rng, env_state, last_timestep = learner_state

            # SELECT ACTION
            rng, policy_rng = jax.random.split(rng)
            actor_policy = actor_apply_fn(params.actor_params, last_timestep.observation)
            value = critic_apply_fn(params.critic_params, last_timestep.observation)
            action = actor_policy.sample(seed=policy_rng)
            log_prob = actor_policy.log_prob(action)

            # STEP ENVIRONMENT
            env_state, timestep = jax.vmap(env.step, in_axes=(0, 0))(env_state, action)

            # LOG EPISODE METRICS
            done, reward = jax.tree_util.tree_map(
                lambda x: jnp.repeat(x, config["system"]["num_agents"]).reshape(
                    config["arch"]["num_envs"], -1
                ),
                (timestep.last(), timestep.reward),
            )
            info = {
                "episode_return": env_state.episode_return_info,
                "episode_length": env_state.episode_length_info,
            }

            transition = PPOTransition(
                done, action, value, reward, log_prob, last_timestep.observation, info
            )
            learner_state = LearnerState(params, opt_states, rng, env_state, timestep)
            return learner_state, transition

        # STEP ENVIRONMENT FOR ROLLOUT LENGTH
        learner_state, traj_batch = jax.lax.scan(
            _env_step, learner_state, None, config["system"]["rollout_length"]
        )

        # CALCULATE ADVANTAGE
        params, opt_states, rng, env_state, last_timestep = learner_state
        last_val = critic_apply_fn(params.critic_params, last_timestep.observation)

        def _calculate_gae(
            traj_batch: PPOTransition, last_val: chex.Array
        ) -> Tuple[chex.Array, chex.Array]:
            """Calculate the GAE."""

            def _get_advantages(gae_and_next_value: Tuple, transition: PPOTransition) -> Tuple:
                """Calculate the GAE for a single transition."""
                gae, next_value = gae_and_next_value
                done, value, reward = (
                    transition.done,
                    transition.value,
                    transition.reward,
                )
                gamma = config["system"]["gamma"]
                delta = reward + gamma * next_value * (1 - done) - value
                gae = delta + gamma * config["system"]["gae_lambda"] * (1 - done) * gae
                return (gae, value), gae

            _, advantages = jax.lax.scan(
                _get_advantages,
                (jnp.zeros_like(last_val), last_val),
                traj_batch,
                reverse=True,
                unroll=16,
            )
            return advantages, advantages + traj_batch.value

        advantages, targets = _calculate_gae(traj_batch, last_val)

        def _update_epoch(update_state: Tuple, _: Any) -> Tuple:
            """Update the network for a single epoch."""

            def _update_minibatch(train_state: Tuple, batch_info: Tuple) -> Tuple:
                """Update the network for a single minibatch."""

                # UNPACK TRAIN STATE AND BATCH INFO
                params, opt_states = train_state
                traj_batch, advantages, targets = batch_info

                def _actor_loss_fn(
                    actor_params: FrozenDict,
                    actor_opt_state: OptState,
                    traj_batch: PPOTransition,
                    gae: chex.Array,
                ) -> Tuple:
                    """Calculate the actor loss."""
                    # RERUN NETWORK
                    actor_policy = actor_apply_fn(actor_params, traj_batch.obs)
                    log_prob = actor_policy.log_prob(traj_batch.action)

                    # CALCULATE ACTOR LOSS
                    ratio = jnp.exp(log_prob - traj_batch.log_prob)
                    gae = (gae - gae.mean()) / (gae.std() + 1e-8)
                    loss_actor1 = ratio * gae
                    loss_actor2 = (
                        jnp.clip(
                            ratio,
                            1.0 - config["system"]["clip_eps"],
                            1.0 + config["system"]["clip_eps"],
                        )
                        * gae
                    )
                    loss_actor = -jnp.minimum(loss_actor1, loss_actor2)
                    loss_actor = loss_actor.mean()
                    entropy = actor_policy.entropy().mean()

                    total_loss_actor = loss_actor - config["system"]["ent_coef"] * entropy
                    return total_loss_actor, (loss_actor, entropy)

                def _critic_loss_fn(
                    critic_params: FrozenDict,
                    critic_opt_state: OptState,
                    traj_batch: PPOTransition,
                    targets: chex.Array,
                ) -> Tuple:
                    """Calculate the critic loss."""
                    # RERUN NETWORK
                    value = critic_apply_fn(critic_params, traj_batch.obs)

                    # CALCULATE VALUE LOSS
                    value_pred_clipped = traj_batch.value + (value - traj_batch.value).clip(
                        -config["system"]["clip_eps"], config["system"]["clip_eps"]
                    )
                    value_losses = jnp.square(value - targets)
                    value_losses_clipped = jnp.square(value_pred_clipped - targets)
                    value_loss = 0.5 * jnp.maximum(value_losses, value_losses_clipped).mean()

                    critic_total_loss = config["system"]["vf_coef"] * value_loss
                    return critic_total_loss, (value_loss)

                # CALCULATE ACTOR LOSS
                actor_grad_fn = jax.value_and_grad(_actor_loss_fn, has_aux=True)
                actor_loss_info, actor_grads = actor_grad_fn(
                    params.actor_params, opt_states.actor_opt_state, traj_batch, advantages
                )

                # CALCULATE CRITIC LOSS
                critic_grad_fn = jax.value_and_grad(_critic_loss_fn, has_aux=True)
                critic_loss_info, critic_grads = critic_grad_fn(
                    params.critic_params, opt_states.critic_opt_state, traj_batch, targets
                )

                # Compute the parallel mean (pmean) over the batch.
                # This calculation is inspired by the Anakin architecture demo notebook.
                # available at https://tinyurl.com/26tdzs5x
                # This pmean could be a regular mean as the batch axis is on the same device.
                actor_grads, actor_loss_info = jax.lax.pmean(
                    (actor_grads, actor_loss_info), axis_name="batch"
                )
                # pmean over devices.
                actor_grads, actor_loss_info = jax.lax.pmean(
                    (actor_grads, actor_loss_info), axis_name="device"
                )

                critic_grads, critic_loss_info = jax.lax.pmean(
                    (critic_grads, critic_loss_info), axis_name="batch"
                )
                # pmean over devices.
                critic_grads, critic_loss_info = jax.lax.pmean(
                    (critic_grads, critic_loss_info), axis_name="device"
                )

                # UPDATE ACTOR PARAMS AND OPTIMISER STATE
                actor_updates, actor_new_opt_state = actor_update_fn(
                    actor_grads, opt_states.actor_opt_state
                )
                actor_new_params = optax.apply_updates(params.actor_params, actor_updates)

                # UPDATE CRITIC PARAMS AND OPTIMISER STATE
                critic_updates, critic_new_opt_state = critic_update_fn(
                    critic_grads, opt_states.critic_opt_state
                )
                critic_new_params = optax.apply_updates(params.critic_params, critic_updates)

                new_params = Params(actor_new_params, critic_new_params)
                new_opt_state = OptStates(actor_new_opt_state, critic_new_opt_state)

                # PACK LOSS INFO
                total_loss = actor_loss_info[0] + critic_loss_info[0]
                value_loss = critic_loss_info[1]
                actor_loss = actor_loss_info[1][0]
                entropy = actor_loss_info[1][1]
                loss_info = (
                    total_loss,
                    (value_loss, actor_loss, entropy),
                )

                return (new_params, new_opt_state), loss_info

            params, opt_states, traj_batch, advantages, targets, rng = update_state
            rng, shuffle_rng = jax.random.split(rng)

            # SHUFFLE MINIBATCHES
            batch_size = config["system"]["rollout_length"] * config["arch"]["num_envs"]
            permutation = jax.random.permutation(shuffle_rng, batch_size)
            batch = (traj_batch, advantages, targets)
            batch = jax.tree_util.tree_map(lambda x: merge_leading_dims(x, 2), batch)
            shuffled_batch = jax.tree_util.tree_map(
                lambda x: jnp.take(x, permutation, axis=0), batch
            )
            minibatches = jax.tree_util.tree_map(
                lambda x: jnp.reshape(
                    x, [config["system"]["num_minibatches"], -1] + list(x.shape[1:])
                ),
                shuffled_batch,
            )

            # UPDATE MINIBATCHES
            (params, opt_states), loss_info = jax.lax.scan(
                _update_minibatch, (params, opt_states), minibatches
            )

            update_state = (params, opt_states, traj_batch, advantages, targets, rng)
            return update_state, loss_info

        update_state = (params, opt_states, traj_batch, advantages, targets, rng)

        # UPDATE EPOCHS
        update_state, loss_info = jax.lax.scan(
            _update_epoch, update_state, None, config["system"]["ppo_epochs"]
        )

        params, opt_states, traj_batch, advantages, targets, rng = update_state
        learner_state = LearnerState(params, opt_states, rng, env_state, last_timestep)
        metric = traj_batch.info
        return learner_state, (metric, loss_info)

    def learner_fn(learner_state: LearnerState) -> ExperimentOutput[LearnerState]:
        """Learner function.

        This function represents the learner, it updates the network parameters
        by iteratively applying the `_update_step` function for a fixed number of
        updates. The `_update_step` function is vectorized over a batch of inputs.

        Args:
            learner_state (NamedTuple):
                - params (Params): The initial model parameters.
                - opt_states (OptStates): The initial optimizer states.
                - rng (chex.PRNGKey): The random number generator state.
                - env_state (LogEnvState): The environment state.
                - timesteps (TimeStep): The initial timestep in the initial trajectory.
        """

        batched_update_step = jax.vmap(_update_step, in_axes=(0, None), axis_name="batch")

        learner_state, (metric, loss_info) = jax.lax.scan(
            batched_update_step, learner_state, None, config["system"]["num_updates_per_eval"]
        )
        total_loss, (value_loss, loss_actor, entropy) = loss_info
        return ExperimentOutput(
            learner_state=learner_state,
            episodes_info=metric,
            total_loss=total_loss,
            value_loss=value_loss,
            loss_actor=loss_actor,
            entropy=entropy,
        )

    return learner_fn


def learner_setup(
    env: Environment, rngs: chex.Array, config: Dict
) -> Tuple[LearnerFn[LearnerState], Actor, LearnerState]:
    """Initialise learner_fn, network, optimiser, environment and states."""
    # Get available TPU cores.
    n_devices = len(jax.devices())

    # Get number of actions and agents.
    num_actions = int(env.action_spec().num_values[0])
    num_agents = env.action_spec().shape[0]
    config["system"]["num_agents"] = num_agents
    config["system"]["num_actions"] = num_actions

    # PRNG keys.
    rng, rng_p = rngs

    # Define network and optimiser.
    actor_network = Actor(config["system"]["num_actions"])
    critic_network = Critic()
    actor_optim = optax.chain(
        optax.clip_by_global_norm(config["system"]["max_grad_norm"]),
        optax.adam(config["system"]["actor_lr"], eps=1e-5),
    )
    critic_optim = optax.chain(
        optax.clip_by_global_norm(config["system"]["max_grad_norm"]),
        optax.adam(config["system"]["critic_lr"], eps=1e-5),
    )

    # Initialise observation.
    obs = env.observation_spec().generate_value()
    # Select only obs for a single agent.
    init_x = ObservationGlobalState(
        agents_view=obs.agents_view[0],
        action_mask=obs.action_mask[0],
        global_state=obs.global_state[0],
        step_count=obs.step_count[0],
    )
    init_x = jax.tree_util.tree_map(lambda x: x[None, ...], init_x)

    # Initialise actor params and optimiser state.
    actor_params = actor_network.init(rng_p, init_x)
    actor_opt_state = actor_optim.init(actor_params)

    # Initialise critic params and optimiser state.
    critic_params = critic_network.init(rng_p, init_x)
    critic_opt_state = critic_optim.init(critic_params)

    # Vmap network apply function over number of agents.
    vmapped_actor_network_apply_fn = jax.vmap(
        actor_network.apply,
        in_axes=(None, 1),
        out_axes=(1),
    )
    vmapped_critic_network_apply_fn = jax.vmap(
        critic_network.apply,
        in_axes=(None, 1),
        out_axes=(1),
    )

    # Pack apply and update functions.
    apply_fns = (vmapped_actor_network_apply_fn, vmapped_critic_network_apply_fn)
    update_fns = (actor_optim.update, critic_optim.update)

    # Get batched iterated update and replicate it to pmap it over cores.
    learn = get_learner_fn(env, apply_fns, update_fns, config)
    learn = jax.pmap(learn, axis_name="device")

    # Broadcast params and optimiser state to cores and batch.
    broadcast = lambda x: jnp.broadcast_to(
        x, (n_devices, config["system"]["update_batch_size"]) + x.shape
    )
    actor_params = jax.tree_map(broadcast, actor_params)
    actor_opt_state = jax.tree_map(broadcast, actor_opt_state)
    critic_params = jax.tree_map(broadcast, critic_params)
    critic_opt_state = jax.tree_map(broadcast, critic_opt_state)

    # Initialise environment states and timesteps.
    rng, *env_rngs = jax.random.split(
        rng, n_devices * config["system"]["update_batch_size"] * config["arch"]["num_envs"] + 1
    )
    env_states, timesteps = jax.vmap(env.reset, in_axes=(0))(
        jnp.stack(env_rngs),
    )

    # Split rngs for each core.
    rng, *step_rngs = jax.random.split(rng, n_devices * config["system"]["update_batch_size"] + 1)

    # Add dimension to pmap over.
    reshape_step_rngs = lambda x: x.reshape(
        (n_devices, config["system"]["update_batch_size"]) + x.shape[1:]
    )
    step_rngs = reshape_step_rngs(jnp.stack(step_rngs))
    reshape_states = lambda x: x.reshape(
        (n_devices, config["system"]["update_batch_size"], config["arch"]["num_envs"]) + x.shape[1:]
    )
    env_states = jax.tree_util.tree_map(reshape_states, env_states)
    timesteps = jax.tree_util.tree_map(reshape_states, timesteps)

    params = Params(actor_params, critic_params)
    opt_states = OptStates(actor_opt_state, critic_opt_state)

    init_learner_state = LearnerState(params, opt_states, step_rngs, env_states, timesteps)
    return learn, actor_network, init_learner_state


def run_experiment(_config: Dict) -> None:
    """Runs experiment."""
    # Logger setup
    config = copy.deepcopy(_config)
    log = logger_setup(config)

    # Create envs
    generator = RandomGenerator(**config["env"]["rware_scenario"]["task_config"])
    env = jumanji.make(config["env"]["env_name"], generator=generator)
    env = RwareMultiAgentWithGlobalStateWrapper(env)
    # Add agent id to observation.
    if config["system"]["add_agent_id"]:
        env = AgentIDWrapper(env=env, has_global_state=True)
    env = AutoResetWrapper(env)
    env = LogWrapper(env)
    eval_env = jumanji.make(config["env"]["env_name"], generator=generator)
    eval_env = RwareMultiAgentWithGlobalStateWrapper(eval_env)
    if config["system"]["add_agent_id"]:
        eval_env = AgentIDWrapper(env=eval_env, has_global_state=True)

    # PRNG keys.
    rng, rng_e, rng_p = jax.random.split(jax.random.PRNGKey(config["system"]["seed"]), num=3)

    # Setup learner.
    learn, actor_network, learner_state = learner_setup(env, (rng, rng_p), config)

    # Setup evaluator.
    evaluator, absolute_metric_evaluator, (trained_params, eval_rngs) = evaluator_setup(
        eval_env=eval_env,
        rng_e=rng_e,
        network=actor_network,
        params=learner_state.params.actor_params,
        config=config,
    )

    # Calculate total timesteps.
    n_devices = len(jax.devices())
    config["arch"]["devices"] = jax.devices()
    config["system"]["num_updates_per_eval"] = (
        config["system"]["num_updates"] // config["arch"]["num_evaluation"]
    )
    timesteps_per_training = (
        n_devices
        * config["system"]["num_updates_per_eval"]
        * config["system"]["rollout_length"]
        * config["system"]["update_batch_size"]
        * config["arch"]["num_envs"]
    )
    # Get total_timesteps
    config["system"]["total_timesteps"] = (
        n_devices
        * config["system"]["num_updates"]
        * config["system"]["rollout_length"]
        * config["system"]["update_batch_size"]
        * config["arch"]["num_envs"]
    )
    pprint(config)

    # Run experiment for a total number of evaluations.
    max_episode_return = jnp.float32(0.0)
    best_params = None
    for i in range(config["arch"]["num_evaluation"]):
        # Train.
        with TimeIt(
            tag=("COMPILATION" if i == 0 else "EXECUTION"),
            environment_steps=timesteps_per_training,
        ):
            learner_output = learn(learner_state)
            jax.block_until_ready(learner_output)

        # Log the results of the training.
        log(
            metrics=learner_output,
            t_env=timesteps_per_training * (i + 1),
            trainer_metric=True,
        )

        # Prepare for evaluation.
        trained_params = jax.tree_util.tree_map(
            lambda x: x[:, 0, ...],
            learner_output.learner_state.params.actor_params,  # Select only actor params
        )
        rng_e, *eval_rngs = jax.random.split(rng_e, n_devices + 1)
        eval_rngs = jnp.stack(eval_rngs)
        eval_rngs = eval_rngs.reshape(n_devices, -1)

        # Evaluate.
        evaluator_output = evaluator(trained_params, eval_rngs)
        jax.block_until_ready(evaluator_output)

        # Log the results of the evaluation.
        episode_return = log(
            metrics=evaluator_output,
            t_env=timesteps_per_training * (i + 1),
        )
        if config["arch"]["absolute_metric"] and max_episode_return <= episode_return:
            best_params = copy.deepcopy(trained_params)
            max_episode_return = episode_return

        # Update runner state to continue training.
        learner_state = learner_output.learner_state

    # Measure absolute metric.
    if config["arch"]["absolute_metric"]:
        rng_e, *eval_rngs = jax.random.split(rng_e, n_devices + 1)
        eval_rngs = jnp.stack(eval_rngs)
        eval_rngs = eval_rngs.reshape(n_devices, -1)
        evaluator_output = absolute_metric_evaluator(best_params, eval_rngs)
        log(
            metrics=evaluator_output,
            t_env=timesteps_per_training * (i + 1),
            absolute_metric=True,
        )


@hydra.main(config_path="../configs", config_name="default_ff_mappo.yaml", version_base="1.2")
def hydra_entry_point(cfg: DictConfig) -> None:
    """Experiment entry point."""
    # Convert config to python dict.
    cfg: Dict = OmegaConf.to_container(cfg, resolve=True)

    # Run experiment.
    run_experiment(cfg)

    print(f"{Fore.CYAN}{Style.BRIGHT}MAPPO experiment completed{Style.RESET_ALL}")


if __name__ == "__main__":
    hydra_entry_point()<|MERGE_RESOLUTION|>--- conflicted
+++ resolved
@@ -32,11 +32,7 @@
 from jumanji.wrappers import AutoResetWrapper
 from omegaconf import DictConfig, OmegaConf
 from optax._src.base import OptState
-<<<<<<< HEAD
-=======
 from rich.pretty import pprint
-from sacred import run
->>>>>>> 495854f6
 
 from mava.evaluator import evaluator_setup
 from mava.logger import logger_setup
