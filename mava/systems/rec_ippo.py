--- conflicted
+++ resolved
@@ -641,10 +641,6 @@
     eval_keys = jax.random.split(key_e, n_devices)
     evaluator, absolute_metric_evaluator = make_eval_fns(
         eval_env=eval_env,
-<<<<<<< HEAD
-        key=key_e,
-=======
->>>>>>> 3cbb02c0
         network=actor_network,
         config=config,
         use_recurrent_net=True,
