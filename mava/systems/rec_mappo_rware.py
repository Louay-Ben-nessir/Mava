# Copyright 2022 InstaDeep Ltd. All rights reserved.
#
# Licensed under the Apache License, Version 2.0 (the "License");
# you may not use this file except in compliance with the License.
# You may obtain a copy of the License at
#
#     http://www.apache.org/licenses/LICENSE-2.0
#
# Unless required by applicable law or agreed to in writing, software
# distributed under the License is distributed on an "AS IS" BASIS,
# WITHOUT WARRANTIES OR CONDITIONS OF ANY KIND, either express or implied.
# See the License for the specific language governing permissions and
# limitations under the License.

import copy
import functools
import time
from logging import Logger as SacredLogger
from typing import Any, Dict, Sequence, Tuple

import chex
import distrax
import flax.linen as nn
import hydra
import jax
import jax.numpy as jnp
import jumanji
import numpy as np
import optax
from colorama import Fore, Style
from flax.core.frozen_dict import FrozenDict
from flax.linen.initializers import constant, orthogonal
from jumanji.env import Environment
from jumanji.environments.routing.robot_warehouse.generator import RandomGenerator
from jumanji.wrappers import AutoResetWrapper
from omegaconf import DictConfig, OmegaConf
from optax._src.base import OptState
from rich.pretty import pprint
from sacred import run

from mava.evaluator import evaluator_setup
from mava.logger import logger_setup
from mava.types import (
    ExperimentOutput,
    HiddenStates,
    LearnerFn,
    OptStates,
    Params,
    PPOTransition,
    RecActorApply,
    RecCriticApply,
    RNNLearnerState,
    RnnObservation,
)
from mava.utils.logger_tools import get_sacred_exp
from mava.wrappers.jumanji import (
    AgentIDWrapper,
    GlobalStateWrapper,
    LogWrapper,
    ObservationGlobalState,
    RwareWrapper,
)


class ScannedRNN(nn.Module):
    @functools.partial(
        nn.scan,
        variable_broadcast="params",
        in_axes=0,
        out_axes=0,
        split_rngs={"params": False},
    )
    @nn.compact
    def __call__(self, carry: chex.Array, x: chex.Array) -> Tuple[chex.Array, chex.Array]:
        """Applies the module."""
        rnn_state = carry
        ins, resets = x
        rnn_state = jnp.where(
            resets[:, jnp.newaxis],
            self.initialize_carry(ins.shape[0], ins.shape[1]),
            rnn_state,
        )
        new_rnn_state, y = nn.GRUCell()(rnn_state, ins)
        return new_rnn_state, y

    @staticmethod
    def initialize_carry(batch_size: int, hidden_size: int) -> chex.Array:
        """Initializes the carry state."""
        # Use a dummy key since the default state init fn is just zeros.
        return nn.GRUCell.initialize_carry(jax.random.PRNGKey(0), (batch_size,), hidden_size)


class Actor(nn.Module):
    """Actor Network."""

    action_dim: Sequence[int]

    @nn.compact
    def __call__(
        self,
        policy_hidden_state: chex.Array,
        observation_done: RnnObservation,
    ) -> Tuple[chex.Array, distrax.Categorical]:
        """Forward pass."""
        observation, done = observation_done

        policy_embedding = nn.Dense(
            128, kernel_init=orthogonal(np.sqrt(2)), bias_init=constant(0.0)
        )(observation.agents_view)
        policy_embedding = nn.relu(policy_embedding)

        policy_rnn_in = (policy_embedding, done)
        policy_hidden_state, policy_embedding = ScannedRNN()(policy_hidden_state, policy_rnn_in)

        actor_output = nn.Dense(128, kernel_init=orthogonal(2), bias_init=constant(0.0))(
            policy_embedding
        )
        actor_output = nn.relu(actor_output)
        actor_output = nn.Dense(
            self.action_dim, kernel_init=orthogonal(0.01), bias_init=constant(0.0)
        )(actor_output)

        masked_logits = jnp.where(
            observation.action_mask,
            actor_output,
            jnp.finfo(jnp.float32).min,
        )

        pi = distrax.Categorical(logits=masked_logits)

        return policy_hidden_state, pi


class Critic(nn.Module):
    """Critic Network."""

    @nn.compact
    def __call__(
        self,
        critic_hidden_state: Tuple[chex.Array, chex.Array],
        observation_done: RnnObservation,
    ) -> Tuple[chex.Array, chex.Array]:
        """Forward pass."""
        observation, done = observation_done

        critic_embedding = nn.Dense(
            128, kernel_init=orthogonal(np.sqrt(2)), bias_init=constant(0.0)
        )(observation.global_state)
        critic_embedding = nn.relu(critic_embedding)

        critic_rnn_in = (critic_embedding, done)
        critic_hidden_state, critic_embedding = ScannedRNN()(critic_hidden_state, critic_rnn_in)

        critic = nn.Dense(128, kernel_init=orthogonal(2), bias_init=constant(0.0))(critic_embedding)
        critic = nn.relu(critic)
        critic = nn.Dense(1, kernel_init=orthogonal(1.0), bias_init=constant(0.0))(critic)

        return critic_hidden_state, jnp.squeeze(critic, axis=-1)


def get_learner_fn(
    env: jumanji.Environment,
    apply_fns: Tuple[RecActorApply, RecCriticApply],
    update_fns: Tuple[optax.TransformUpdateFn, optax.TransformUpdateFn],
    config: Dict,
) -> LearnerFn[RNNLearnerState]:
    """Get the learner function."""

    actor_apply_fn, critic_apply_fn = apply_fns
    actor_update_fn, critic_update_fn = update_fns

    def _update_step(learner_state: RNNLearnerState, _: Any) -> Tuple[RNNLearnerState, Tuple]:
        """A single update of the network.

        This function steps the environment and records the trajectory batch for
        training. It then calculates advantages and targets based on the recorded
        trajectory and updates the actor and critic networks based on the calculated
        losses.

        Args:
            learner_state (NamedTuple):
                - params (Params): The current model parameters.
                - opt_states (OptStates): The current optimizer states.
                - rng (PRNGKey): The random number generator state.
                - env_state (State): The environment state.
                - last_timestep (TimeStep): The last timestep in the current trajectory.
                - last_done (bool): Whether the last timestep was a terminal state.
                - hstates (HiddenStates): The hidden state of the policy and critic RNN.
            _ (Any): The current metrics info.
        """

        def _env_step(
            learner_state: RNNLearnerState, _: Any
        ) -> Tuple[RNNLearnerState, PPOTransition]:
            """Step the environment."""
            (
                params,
                opt_states,
                rng,
                env_state,
                last_timestep,
                last_done,
                hstates,
            ) = learner_state

            rng, policy_rng = jax.random.split(rng)

            # Add a batch dimension to the observation.
            batched_observation = jax.tree_util.tree_map(
                lambda x: x[jnp.newaxis, :], last_timestep.observation
            )
            ac_in = (batched_observation, last_done[:, 0][jnp.newaxis, :])

            # Run the network.
            policy_hidden_state, actor_policy = actor_apply_fn(
                params.actor_params, hstates.policy_hidden_state, ac_in
            )
            critic_hidden_state, value = critic_apply_fn(
                params.critic_params, hstates.critic_hidden_state, ac_in
            )

            # Sample action from the policy and squeeze out the batch dimension.
            action = actor_policy.sample(seed=policy_rng)
            log_prob = actor_policy.log_prob(action)

            action, log_prob, value = (action.squeeze(0), log_prob.squeeze(0), value.squeeze(0))

            # Step the environment.
            env_state, timestep = jax.vmap(env.step, in_axes=(0, 0))(env_state, action)

            # log episode return and length
            done, reward = jax.tree_util.tree_map(
                lambda x: jnp.repeat(x, config["system"]["num_agents"]).reshape(
                    config["arch"]["num_envs"], -1
                ),
                (timestep.last(), timestep.reward),
            )
            info = {
                "episode_return": env_state.episode_return_info,
                "episode_length": env_state.episode_length_info,
            }

            transition = PPOTransition(
                done, action, value, reward, log_prob, last_timestep.observation, info
            )
            hstates = HiddenStates(policy_hidden_state, critic_hidden_state)
            learner_state = RNNLearnerState(
                params, opt_states, rng, env_state, timestep, done, hstates
            )
            return learner_state, transition

        # INITIALISE RNN STATE
        initial_hstates = learner_state.hstates

        # STEP ENVIRONMENT FOR ROLLOUT LENGTH
        learner_state, traj_batch = jax.lax.scan(
            _env_step, learner_state, None, config["system"]["rollout_length"]
        )

        # CALCULATE ADVANTAGE
        (
            params,
            opt_states,
            rng,
            env_state,
            last_timestep,
            last_done,
            hstates,
        ) = learner_state

        # Add a batch dimension to the observation.
        batched_last_observation = jax.tree_util.tree_map(
            lambda x: x[jnp.newaxis, :], last_timestep.observation
        )
        ac_in = (batched_last_observation, last_done[:, 0][jnp.newaxis, :])

        # Run the network.
        _, last_val = critic_apply_fn(params.critic_params, hstates.critic_hidden_state, ac_in)

        # Squeeze out the batch dimension and mask out the value of terminal states.
        last_val = last_val.squeeze(0)
        last_val = jnp.where(last_done, jnp.zeros_like(last_val), last_val)

        def _calculate_gae(
            traj_batch: PPOTransition, last_val: chex.Array
        ) -> Tuple[chex.Array, chex.Array]:
            """Calculate the GAE."""

            def _get_advantages(gae_and_next_value: Tuple, transition: PPOTransition) -> Tuple:
                """Calculate the GAE for a single transition."""
                gae, next_value = gae_and_next_value
                done, value, reward = (
                    transition.done,
                    transition.value,
                    transition.reward,
                )
                gamma = config["system"]["gamma"]
                delta = reward + gamma * next_value * (1 - done) - value
                gae = delta + gamma * config["system"]["gae_lambda"] * (1 - done) * gae
                return (gae, value), gae

            _, advantages = jax.lax.scan(
                _get_advantages,
                (jnp.zeros_like(last_val), last_val),
                traj_batch,
                reverse=True,
                unroll=16,
            )
            return advantages, advantages + traj_batch.value

        advantages, targets = _calculate_gae(traj_batch, last_val)

        def _update_epoch(update_state: Tuple, _: Any) -> Tuple:
            """Update the network for a single epoch."""

            def _update_minibatch(train_state: Tuple, batch_info: Tuple) -> Tuple:
                """Update the network for a single minibatch."""

                params, opt_states = train_state
                (
                    init_policy_hstate,
                    init_critic_hstate,
                    traj_batch,
                    advantages,
                    targets,
                ) = batch_info

                def _actor_loss_fn(
                    actor_params: FrozenDict,
                    actor_opt_state: OptState,
                    traj_batch: PPOTransition,
                    gae: chex.Array,
                ) -> Tuple:
                    """Calculate the actor loss."""
                    # RERUN NETWORK
                    obs_and_done = (traj_batch.obs, traj_batch.done[:, :, 0])
                    _, actor_policy = actor_apply_fn(
                        actor_params, init_policy_hstate.squeeze(0), obs_and_done
                    )
                    log_prob = actor_policy.log_prob(traj_batch.action)

                    ratio = jnp.exp(log_prob - traj_batch.log_prob)
                    gae = (gae - gae.mean()) / (gae.std() + 1e-8)
                    loss_actor1 = ratio * gae
                    loss_actor2 = (
                        jnp.clip(
                            ratio,
                            1.0 - config["system"]["clip_eps"],
                            1.0 + config["system"]["clip_eps"],
                        )
                        * gae
                    )
                    loss_actor = -jnp.minimum(loss_actor1, loss_actor2)
                    loss_actor = loss_actor.mean()
                    entropy = actor_policy.entropy().mean()

                    total_loss = loss_actor - config["system"]["ent_coef"] * entropy
                    return total_loss, (loss_actor, entropy)

                def _critic_loss_fn(
                    critic_params: FrozenDict,
                    critic_opt_state: OptState,
                    traj_batch: PPOTransition,
                    targets: chex.Array,
                ) -> Tuple:
                    """Calculate the critic loss."""
                    # RERUN NETWORK
                    obs_and_done = (traj_batch.obs, traj_batch.done[:, :, 0])
                    _, value = critic_apply_fn(
                        critic_params, init_critic_hstate.squeeze(0), obs_and_done
                    )

                    # CALCULATE VALUE LOSS
                    value_pred_clipped = traj_batch.value + (value - traj_batch.value).clip(
                        -config["system"]["clip_eps"], config["system"]["clip_eps"]
                    )
                    value_losses = jnp.square(value - targets)
                    value_losses_clipped = jnp.square(value_pred_clipped - targets)
                    value_loss = 0.5 * jnp.maximum(value_losses, value_losses_clipped).mean()

                    total_loss = config["system"]["vf_coef"] * value_loss
                    return total_loss, (value_loss)

                # CALCULATE ACTOR LOSS
                actor_grad_fn = jax.value_and_grad(_actor_loss_fn, has_aux=True)
                actor_loss_info, actor_grads = actor_grad_fn(
                    params.actor_params, opt_states.actor_opt_state, traj_batch, advantages
                )

                # CALCULATE CRITIC LOSS
                critic_grad_fn = jax.value_and_grad(_critic_loss_fn, has_aux=True)
                critic_loss_info, critic_grads = critic_grad_fn(
                    params.critic_params, opt_states.critic_opt_state, traj_batch, targets
                )

                # Compute the parallel mean (pmean) over the batch.
                # This calculation is inspired by the Anakin architecture demo notebook.
                # available at https://tinyurl.com/26tdzs5x
                # This pmean could be a regular mean as the batch axis is on the same device.
                actor_grads, actor_loss_info = jax.lax.pmean(
                    (actor_grads, actor_loss_info), axis_name="batch"
                )
                # pmean over devices.
                actor_grads, actor_loss_info = jax.lax.pmean(
                    (actor_grads, actor_loss_info), axis_name="device"
                )

                critic_grads, critic_loss_info = jax.lax.pmean(
                    (critic_grads, critic_loss_info), axis_name="batch"
                )
                # pmean over devices.
                critic_grads, critic_loss_info = jax.lax.pmean(
                    (critic_grads, critic_loss_info), axis_name="device"
                )

                # UPDATE ACTOR PARAMS AND OPTIMISER STATE
                actor_updates, actor_new_opt_state = actor_update_fn(
                    actor_grads, opt_states.actor_opt_state
                )
                actor_new_params = optax.apply_updates(params.actor_params, actor_updates)

                # UPDATE CRITIC PARAMS AND OPTIMISER STATE
                critic_updates, critic_new_opt_state = critic_update_fn(
                    critic_grads, opt_states.critic_opt_state
                )
                critic_new_params = optax.apply_updates(params.critic_params, critic_updates)

                new_params = Params(actor_new_params, critic_new_params)
                new_opt_state = OptStates(actor_new_opt_state, critic_new_opt_state)

                # PACK LOSS INFO
                total_loss = actor_loss_info[0] + critic_loss_info[0]
                value_loss = critic_loss_info[1]
                actor_loss = actor_loss_info[1][0]
                entropy = actor_loss_info[1][1]
                loss_info = (
                    total_loss,
                    (value_loss, actor_loss, entropy),
                )

                return (new_params, new_opt_state), loss_info

            (
                params,
                opt_states,
                init_hstates,
                traj_batch,
                advantages,
                targets,
                rng,
            ) = update_state
            init_policy_hstate, init_critic_hstate = init_hstates
            rng, shuffle_rng = jax.random.split(rng)

            # SHUFFLE MINIBATCHES
            permutation = jax.random.permutation(shuffle_rng, config["arch"]["num_envs"])
            batch = (
                init_policy_hstate,
                init_critic_hstate,
                traj_batch,
                advantages,
                targets,
            )
            shuffled_batch = jax.tree_util.tree_map(
                lambda x: jnp.take(x, permutation, axis=1), batch
            )
            reshaped_batch = jax.tree_util.tree_map(
                lambda x: jnp.reshape(
                    x, (x.shape[0], config["system"]["num_minibatches"], -1, *x.shape[2:])
                ),
                shuffled_batch,
            )
            minibatches = jax.tree_util.tree_map(lambda x: jnp.swapaxes(x, 1, 0), reshaped_batch)

            # UPDATE MINIBATCHES
            (params, opt_states), loss_info = jax.lax.scan(
                _update_minibatch, (params, opt_states), minibatches
            )

            update_state = (
                params,
                opt_states,
                init_hstates,
                traj_batch,
                advantages,
                targets,
                rng,
            )
            return update_state, loss_info

        init_hstates = jax.tree_util.tree_map(lambda x: x[None, :], initial_hstates)
        update_state = (
            params,
            opt_states,
            init_hstates,
            traj_batch,
            advantages,
            targets,
            rng,
        )

        # UPDATE EPOCHS
        update_state, loss_info = jax.lax.scan(
            _update_epoch, update_state, None, config["system"]["ppo_epochs"]
        )

        params, opt_states, _, traj_batch, advantages, targets, rng = update_state
        learner_state = RNNLearnerState(
            params,
            opt_states,
            rng,
            env_state,
            last_timestep,
            last_done,
            hstates,
        )
        metric = traj_batch.info
        return learner_state, (metric, loss_info)

    def learner_fn(learner_state: RNNLearnerState) -> ExperimentOutput[RNNLearnerState]:
        """Learner function.

        This function represents the learner, it updates the network parameters
        by iteratively applying the `_update_step` function for a fixed number of
        updates. The `_update_step` function is vectorized over a batch of inputs.

        Args:
            learner_state (NamedTuple):
                - params (Params): The initial model parameters.
                - opt_states (OptStates): The initial optimizer states.
                - rng (chex.PRNGKey): The random number generator state.
                - env_state (LogEnvState): The environment state.
                - timesteps (TimeStep): The initial timestep in the initial trajectory.
                - dones (bool): Whether the initial timestep was a terminal state.
                - hstates (HiddenStates): The hidden state of the policy and critic RNN.
        """

        batched_update_step = jax.vmap(_update_step, in_axes=(0, None), axis_name="batch")

        learner_state, (metric, loss_info) = jax.lax.scan(
            batched_update_step, learner_state, None, config["system"]["num_updates_per_eval"]
        )
        total_loss, (value_loss, loss_actor, entropy) = loss_info
        return ExperimentOutput(
            learner_state=learner_state,
            episodes_info=metric,
            total_loss=total_loss,
            value_loss=value_loss,
            loss_actor=loss_actor,
            entropy=entropy,
        )

    return learner_fn


def learner_setup(
    env: Environment, rngs: chex.Array, config: Dict
) -> Tuple[LearnerFn[RNNLearnerState], Actor, RNNLearnerState]:
    """Initialise learner_fn, network, optimiser, environment and states."""
    # Get available TPU cores.
    n_devices = len(jax.devices())
    # Get number of actions and agents.
    num_actions = int(env.action_spec().num_values[0])
    num_agents = env.action_spec().shape[0]
    config["system"]["num_agents"] = num_agents
    config["system"]["num_actions"] = num_actions

    # PRNG keys.
    rng, rng_p = rngs

    # Define network and optimiser.
    actor_network = Actor(config["system"]["num_actions"])
    critic_network = Critic()
    actor_optim = optax.chain(
        optax.clip_by_global_norm(config["system"]["max_grad_norm"]),
        optax.adam(config["system"]["actor_lr"], eps=1e-5),
    )
    critic_optim = optax.chain(
        optax.clip_by_global_norm(config["system"]["max_grad_norm"]),
        optax.adam(config["system"]["critic_lr"], eps=1e-5),
    )

    # Initialise observation: Select only obs for a single agent.
    init_obs = env.observation_spec().generate_value()
    # init_obs = jax.tree_util.tree_map(lambda x: x[0], init_obs)
    init_obs = jax.tree_util.tree_map(
        lambda x: jnp.repeat(x[jnp.newaxis, ...], config["arch"]["num_envs"], axis=0),
        init_obs,
    )
    init_obs = jax.tree_util.tree_map(lambda x: x[None, ...], init_obs)

    # Select only a single agent
    init_done = jnp.zeros((1, config["arch"]["num_envs"]), dtype=bool)
    init_obs_single = ObservationGlobalState(
        agents_view=init_obs.agents_view[:, :, 0, :],
        action_mask=init_obs.action_mask[:, :, 0, :],
        global_state=init_obs.global_state[:, :, 0, :],
        step_count=init_obs.step_count[:, 0],
    )

    init_single = (init_obs_single, init_done)

    # Initialise hidden state.
    init_policy_hstate = ScannedRNN.initialize_carry((config["arch"]["num_envs"]), 128)
    init_critic_hstate = ScannedRNN.initialize_carry((config["arch"]["num_envs"]), 128)

    # initialise params and optimiser state.
    actor_params = actor_network.init(rng_p, init_policy_hstate, init_single)
    actor_opt_state = actor_optim.init(actor_params)
    critic_params = critic_network.init(rng_p, init_critic_hstate, init_single)
    critic_opt_state = critic_optim.init(critic_params)

    # Vmap network apply function over number of agents.
    vmapped_actor_network_apply_fn = jax.vmap(
        actor_network.apply,
        in_axes=(None, 1, (2, None)),
        out_axes=(1, 2),
    )
    # Vmap network apply function over number of agents.
    vmapped_critic_network_apply_fn = jax.vmap(
        critic_network.apply,
        in_axes=(None, 1, (2, None)),
        out_axes=(1, 2),
    )

    # Get network apply functions and optimiser updates.
    apply_fns = (vmapped_actor_network_apply_fn, vmapped_critic_network_apply_fn)
    update_fns = (actor_optim.update, critic_optim.update)

    # Get batched iterated update and replicate it to pmap it over cores.
    learn = get_learner_fn(env, apply_fns, update_fns, config)
    learn = jax.pmap(learn, axis_name="device")

    # Broadcast params and optimiser state to cores and batch.
    broadcast = lambda x: jnp.broadcast_to(
        x, (n_devices, config["system"]["update_batch_size"]) + x.shape
    )
    actor_params = jax.tree_map(broadcast, actor_params)
    actor_opt_state = jax.tree_map(broadcast, actor_opt_state)
    critic_params = jax.tree_map(broadcast, critic_params)
    critic_opt_state = jax.tree_map(broadcast, critic_opt_state)

    # Duplicate the hidden state for each agent.
    init_policy_hstate = jnp.expand_dims(init_policy_hstate, axis=1)
    init_policy_hstate = jnp.tile(init_policy_hstate, (1, config["system"]["num_agents"], 1))
    policy_hstates = jax.tree_map(broadcast, init_policy_hstate)

    init_critic_hstate = jnp.expand_dims(init_critic_hstate, axis=1)
    init_critic_hstate = jnp.tile(init_critic_hstate, (1, config["system"]["num_agents"], 1))
    critic_hstates = jax.tree_map(broadcast, init_critic_hstate)

    # Initialise environment states and timesteps.
    rng, *env_rngs = jax.random.split(
        rng, n_devices * config["system"]["update_batch_size"] * config["arch"]["num_envs"] + 1
    )
    env_states, timesteps = jax.vmap(env.reset, in_axes=(0))(
        jnp.stack(env_rngs),
    )

    # Split rngs for each core.
    rng, *step_rngs = jax.random.split(rng, n_devices * config["system"]["update_batch_size"] + 1)

    # Add dimension to pmap over.
    reshape_step_rngs = lambda x: x.reshape(
        (n_devices, config["system"]["update_batch_size"]) + x.shape[1:]
    )
    step_rngs = reshape_step_rngs(jnp.stack(step_rngs))
    reshape_states = lambda x: x.reshape(
        (n_devices, config["system"]["update_batch_size"], config["arch"]["num_envs"]) + x.shape[1:]
    )
    env_states = jax.tree_util.tree_map(reshape_states, env_states)
    timesteps = jax.tree_util.tree_map(reshape_states, timesteps)

    # Initialise dones.
    dones = jnp.zeros(
        (
            n_devices,
            config["system"]["update_batch_size"],
            config["arch"]["num_envs"],
            config["system"]["num_agents"],
        ),
        dtype=bool,
    )
    hstates = HiddenStates(policy_hstates, critic_hstates)
    params = Params(actor_params, critic_params)
    opt_states = OptStates(actor_opt_state, critic_opt_state)
    init_learner_state = RNNLearnerState(
        params, opt_states, step_rngs, env_states, timesteps, dones, hstates
    )
    return learn, actor_network, init_learner_state


def run_experiment(_run: run.Run, _config: Dict, _log: SacredLogger) -> None:
    """Runs experiment."""
    # Logger setup
    config = copy.deepcopy(_config)
    log = logger_setup(_run, config, _log)

    # Create envs
<<<<<<< HEAD
    generator = RandomGenerator(**config["rware_scenario"]["task_config"])
    env = jumanji.make(config["env_name"], generator=generator)
    env = GlobalStateWrapper(RwareWrapper(env))
=======
    generator = RandomGenerator(**config["env"]["rware_scenario"]["task_config"])
    env = jumanji.make(config["env"]["env_name"], generator=generator)
    env = RwareMultiAgentWithGlobalStateWrapper(env)
>>>>>>> 6cb8e22f
    # Add agent id to observation.
    if config["system"]["add_agent_id"]:
        env = AgentIDWrapper(env=env, has_global_state=True)
    env = AutoResetWrapper(env)
    env = LogWrapper(env)
<<<<<<< HEAD
    eval_env = jumanji.make(config["env_name"], generator=generator)
    eval_env = GlobalStateWrapper(RwareWrapper(eval_env))
    if config["add_agent_id"]:
=======
    eval_env = jumanji.make(config["env"]["env_name"], generator=generator)
    eval_env = RwareMultiAgentWithGlobalStateWrapper(eval_env)
    if config["system"]["add_agent_id"]:
>>>>>>> 6cb8e22f
        eval_env = AgentIDWrapper(env=eval_env, has_global_state=True)

    # PRNG keys.
    rng, rng_e, rng_p = jax.random.split(jax.random.PRNGKey(config["system"]["seed"]), num=3)

    # Setup learner.
    learn, actor_network, learner_state = learner_setup(env, (rng, rng_p), config)

    # Setup evaluator.
    evaluator, absolute_metric_evaluator, (trained_params, eval_rngs) = evaluator_setup(
        eval_env=eval_env,
        rng_e=rng_e,
        network=actor_network,
        params=learner_state.params.actor_params,
        config=config,
        use_recurrent_net=True,
        scanned_rnn=ScannedRNN,
    )

    # Calculate total timesteps.
    n_devices = len(jax.devices())
    config["arch"]["devices"] = jax.devices()

    config["system"]["num_updates_per_eval"] = (
        config["system"]["num_updates"] // config["arch"]["num_evaluation"]
    )
    steps_per_rollout = (
        n_devices
        * config["system"]["num_updates_per_eval"]
        * config["system"]["rollout_length"]
        * config["system"]["update_batch_size"]
        * config["arch"]["num_envs"]
    )
    # Get total_timesteps
    config["system"]["total_timesteps"] = (
        n_devices
        * config["system"]["num_updates"]
        * config["system"]["rollout_length"]
        * config["system"]["update_batch_size"]
        * config["arch"]["num_envs"]
    )
    pprint(config)

    # Run experiment for a total number of evaluations.
    max_episode_return = jnp.float32(0.0)
    best_params = None
    for i in range(config["arch"]["num_evaluation"]):
        # Train.
        start_time = time.time()
        learner_output = learn(learner_state)
        jax.block_until_ready(learner_output)

        # Log the results of the training.
        elapsed_time = time.time() - start_time
        learner_output.episodes_info["steps_per_second"] = steps_per_rollout / elapsed_time
        log(
            metrics=learner_output,
            t_env=steps_per_rollout * (i + 1),
            trainer_metric=True,
        )

        # Prepare for evaluation.
        start_time = time.time()
        trained_params = jax.tree_util.tree_map(
            lambda x: x[:, 0, ...],
            learner_output.learner_state.params.actor_params,  # Select only actor params
        )
        rng_e, *eval_rngs = jax.random.split(rng_e, n_devices + 1)
        eval_rngs = jnp.stack(eval_rngs)
        eval_rngs = eval_rngs.reshape(n_devices, -1)

        # Evaluate.
        evaluator_output = evaluator(trained_params, eval_rngs)
        jax.block_until_ready(evaluator_output)

        # Log the results of the evaluation.
        elapsed_time = time.time() - start_time
        evaluator_output.episodes_info["steps_per_second"] = steps_per_rollout / elapsed_time
        episode_return = log(
            metrics=evaluator_output,
            t_env=steps_per_rollout * (i + 1),
        )
        if config["arch"]["absolute_metric"] and max_episode_return <= episode_return:
            best_params = copy.deepcopy(trained_params)
            max_episode_return = episode_return

        # Update runner state to continue training.
        learner_state = learner_output.learner_state

    # Measure absolute metric.
    if config["arch"]["absolute_metric"]:
        start_time = time.time()

        rng_e, *eval_rngs = jax.random.split(rng_e, n_devices + 1)
        eval_rngs = jnp.stack(eval_rngs)
        eval_rngs = eval_rngs.reshape(n_devices, -1)

        evaluator_output = absolute_metric_evaluator(best_params, eval_rngs)
        jax.block_until_ready(evaluator_output)

        elapsed_time = time.time() - start_time
        evaluator_output.episodes_info["steps_per_second"] = steps_per_rollout / elapsed_time
        log(
            metrics=evaluator_output,
            t_env=steps_per_rollout * (i + 1),
            absolute_metric=True,
        )


@hydra.main(config_path="../configs", config_name="default_rec_mappo.yaml", version_base="1.2")
def hydra_entry_point(cfg: DictConfig) -> None:
    """Experiment entry point."""
    # Convert config to python dict.
    cfg: Dict = OmegaConf.to_container(cfg, resolve=True)

    ex = get_sacred_exp(cfg, "rec_mappo_rware")

    # Run experiment.
    ex.main(run_experiment)
    ex.run(config_updates={})

    print(f"{Fore.CYAN}{Style.BRIGHT}Recurrent MAPPO experiment completed{Style.RESET_ALL}")


if __name__ == "__main__":
    hydra_entry_point()<|MERGE_RESOLUTION|>--- conflicted
+++ resolved
@@ -697,29 +697,17 @@
     log = logger_setup(_run, config, _log)
 
     # Create envs
-<<<<<<< HEAD
-    generator = RandomGenerator(**config["rware_scenario"]["task_config"])
-    env = jumanji.make(config["env_name"], generator=generator)
-    env = GlobalStateWrapper(RwareWrapper(env))
-=======
     generator = RandomGenerator(**config["env"]["rware_scenario"]["task_config"])
     env = jumanji.make(config["env"]["env_name"], generator=generator)
-    env = RwareMultiAgentWithGlobalStateWrapper(env)
->>>>>>> 6cb8e22f
+    env = GlobalStateWrapper(RwareWrapper(env))
     # Add agent id to observation.
     if config["system"]["add_agent_id"]:
         env = AgentIDWrapper(env=env, has_global_state=True)
     env = AutoResetWrapper(env)
     env = LogWrapper(env)
-<<<<<<< HEAD
-    eval_env = jumanji.make(config["env_name"], generator=generator)
+    eval_env = jumanji.make(config["env"]["env_name"], generator=generator)
     eval_env = GlobalStateWrapper(RwareWrapper(eval_env))
-    if config["add_agent_id"]:
-=======
-    eval_env = jumanji.make(config["env"]["env_name"], generator=generator)
-    eval_env = RwareMultiAgentWithGlobalStateWrapper(eval_env)
     if config["system"]["add_agent_id"]:
->>>>>>> 6cb8e22f
         eval_env = AgentIDWrapper(env=eval_env, has_global_state=True)
 
     # PRNG keys.
