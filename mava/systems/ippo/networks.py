--- conflicted
+++ resolved
@@ -201,14 +201,10 @@
     policy_recurrent_layer_sizes: Sequence[int],
     recurrent_architecture_fn: Any,
     policy_layers_after_recurrent: Sequence[int],
-<<<<<<< HEAD
     observation_network: Callable = utils.batch_concat,
-=======
     orthogonal_initialisation: bool = False,
     activation_function: Callable[[jnp.ndarray], jnp.ndarray] = jax.nn.relu,
     policy_network_head_weight_gain: float = 0.01,
-    # default behaviour is to flatten observations
->>>>>>> d1f3677b
 ) -> PPONetworks:
     """Create PPO network for environments with discrete action spaces.
 
@@ -257,17 +253,13 @@
         """
         # Add the observation network and an MLP network.
         policy_network = [
-<<<<<<< HEAD
             observation_network,
-            hk.nets.MLP(policy_layer_sizes, activation=jax.nn.relu),
-=======
             hk.nets.MLP(
                 policy_layer_sizes,
                 activation=activation_function,
                 w_init=w_init_fn(orthogonal_initialisation, jnp.sqrt(2)),
                 activate_final=True,
             ),
->>>>>>> d1f3677b
         ]
 
         # Add optional recurrent layers
@@ -377,13 +369,10 @@
     policy_recurrent_layer_sizes: Sequence[int],
     recurrent_architecture_fn: Any,
     policy_layers_after_recurrent: Sequence[int],
-<<<<<<< HEAD
     observation_network: Callable = utils.batch_concat,
-=======
     orthogonal_initialisation: bool = False,
     activation_function: Callable[[jnp.ndarray], jnp.ndarray] = jax.nn.relu,
     policy_network_head_weight_gain: float = 0.01,
->>>>>>> d1f3677b
 ) -> PPONetworks:
     """Function for creating PPO networks to be used.
 
@@ -396,13 +385,6 @@
         policy_layer_sizes: size of each layer of the policy network
         critic_layer_sizes: size of each layer of the critic network
         policy_recurrent_layer_sizes: Optionally add recurrent layers to the policy
-<<<<<<< HEAD
-        recurrent_architecture_fn: Architecture to use for the recurrent units, e.g. LSTM or GRU.
-            sizes of hidden layers for the policy network after the recurrent layers.
-            This is only used if an recurrent architecture is used.
-        observation_network: optional network for processing observations.
-            Defaults to utils.batch_concat.
-=======
         recurrent_architecture_fn: Architecture to use for the recurrent units,
             e.g. LSTM or GRU.
         policy_layers_after_recurrent: sizes of hidden layers for the policy
@@ -414,7 +396,8 @@
             network hidden layers.
         policy_network_head_weight_gain: value for scaling the policy
             network final layer weights by.
->>>>>>> d1f3677b
+        observation_network: optional network for processing observations.
+            Defaults to utils.batch_concat.
 
     Returns:
         make_discrete_networks: function to create a discrete network
@@ -432,13 +415,10 @@
             policy_recurrent_layer_sizes=policy_recurrent_layer_sizes,
             policy_layers_after_recurrent=policy_layers_after_recurrent,
             recurrent_architecture_fn=recurrent_architecture_fn,
-<<<<<<< HEAD
-            observation_network=observation_network,
-=======
             orthogonal_initialisation=orthogonal_initialisation,
             activation_function=activation_function,
             policy_network_head_weight_gain=policy_network_head_weight_gain,
->>>>>>> d1f3677b
+            observation_network=observation_network,
         )
 
     else:
@@ -463,13 +443,10 @@
     policy_recurrent_layer_sizes: Sequence[int] = (),
     recurrent_architecture_fn: Any = hk.GRU,
     policy_layers_after_recurrent: Sequence[int] = (),
-<<<<<<< HEAD
-    observation_network: Callable = utils.batch_concat,
-=======
     orthogonal_initialisation: bool = False,
     activation_function: Callable[[jnp.ndarray], jnp.ndarray] = jax.nn.relu,
     policy_network_head_weight_gain: float = 0.01,
->>>>>>> d1f3677b
+    observation_network: Callable = utils.batch_concat,
 ) -> Dict[str, Any]:
     """Create default PPO networks
 
@@ -482,13 +459,6 @@
         policy_layer_sizes: policy network layers
         critic_layer_sizes: critic network layers
         policy_recurrent_layer_sizes: Optionally add recurrent layers to the policy
-<<<<<<< HEAD
-        recurrent_architecture_fn: Architecture to use for the recurrent units, e.g. LSTM or GRU.
-            sizes of hidden layers for the policy network after the recurrent layers.
-            This is only used if an recurrent architecture is used.
-        observation_network: optional network for processing observations.
-            Defaults to utils.batch_concat.
-=======
         recurrent_architecture_fn: Architecture to use for the recurrent units,
             e.g. LSTM or GRU.
         policy_layers_after_recurrent: sizes of hidden layers for the policy
@@ -507,7 +477,8 @@
         policy_network_head_weight_gain: value for scaling the policy
             network final layer weights by.
 
->>>>>>> d1f3677b
+        observation_network: optional network for processing observations.
+            Defaults to utils.batch_concat.
     Returns:
         networks: networks created to given spec
     """
@@ -531,13 +502,10 @@
             policy_recurrent_layer_sizes=policy_recurrent_layer_sizes,
             recurrent_architecture_fn=recurrent_architecture_fn,
             policy_layers_after_recurrent=policy_layers_after_recurrent,
-<<<<<<< HEAD
-            observation_network=observation_network,
-=======
             orthogonal_initialisation=orthogonal_initialisation,
             activation_function=activation_function,
             policy_network_head_weight_gain=policy_network_head_weight_gain,
->>>>>>> d1f3677b
+            observation_network=observation_network,
         )
 
     # No longer returning a dictionary since this is handled in PPONetworks above
