--- conflicted
+++ resolved
@@ -50,12 +50,7 @@
     RNNLearnerState,
     RnnObservation,
 )
-<<<<<<< HEAD
-from mava.utils.logger_tools import get_sacred_exp
 from mava.wrappers.jumanji import AgentIDWrapper, LogWrapper, RwareWrapper
-=======
-from mava.wrappers.jumanji import AgentIDWrapper, LogWrapper, RwareMultiAgentWrapper
->>>>>>> 580f4874
 
 
 class ScannedRNN(nn.Module):
