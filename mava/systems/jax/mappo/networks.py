# python3
# Copyright 2021 InstaDeep Ltd. All rights reserved.
#
# Licensed under the Apache License, Version 2.0 (the "License");
# you may not use this file except in compliance with the License.
# You may obtain a copy of the License at
#
#     http://www.apache.org/licenses/LICENSE-2.0
#
# Unless required by applicable law or agreed to in writing, software
# distributed under the License is distributed on an "AS IS" BASIS,
# WITHOUT WARRANTIES OR CONDITIONS OF ANY KIND, either express or implied.
# See the License for the specific language governing permissions and
# limitations under the License.

"""Jax MAPPO system networks."""
import dataclasses
from typing import Any, Callable, Dict, List, Optional, Sequence, Tuple, Union

import chex
import haiku as hk  # type: ignore
import jax
import jax.numpy as jnp
import numpy as np
from acme import specs
from acme.jax import networks as networks_lib
from acme.jax import utils
from dm_env import specs as dm_specs
from jax import jit

from mava import specs as mava_specs
from mava.utils.jax_training_utils import action_mask_categorical_policies

Array = dm_specs.Array
BoundedArray = dm_specs.BoundedArray
DiscreteArray = dm_specs.DiscreteArray
EntropyFn = Callable[[Any], jnp.ndarray]


@dataclasses.dataclass
class PPONetworks:
    """Class to implement the networks for the PPO algorithm"""

    def __init__(
        self,
        network: networks_lib.FeedForwardNetwork,
        params: networks_lib.Params,
        log_prob: Optional[networks_lib.LogProbFn] = None,
        entropy: Optional[EntropyFn] = None,
        sample: Optional[networks_lib.SampleFn] = None,
    ) -> None:
        """Initialises the PPO network Class.

        Args:
            network: neural network representing the agent policy function.
            params: values parameterising the network.
            log_prob: function used to calculate the log prob of an agent's action.
            entropy: function used to calculate the entropy of the agent policy.
            sample: function used to select an action from the policy.
        """
        self.network = network
        self.params = params
        self.log_prob = log_prob
        self.entropy = entropy
        self.sample = sample

        @jit
        def forward_fn(
            params: Dict[str, jnp.ndarray],
            observations: networks_lib.Observation,
            key: networks_lib.PRNGKey,
            mask: chex.Array = None,
        ) -> Tuple[jnp.ndarray, jnp.ndarray]:
            """Forward function for PPO network

            Args:
                params: values parameterising the network.
                observations: agent observations
                key: pseudo-random value used to initialise distributions
                mask: action mask which removes illegal actions

            Returns:
                actions: agent action
                log_prob: log prob of the chosen action
            """
            # The parameters of the network might change. So it has to
            # be fed into the jitted function.
            distribution, _ = self.network.apply(params, observations)
            if mask is not None:
                distribution = action_mask_categorical_policies(distribution, mask)

            actions = jax.numpy.squeeze(distribution.sample(seed=key))
            log_prob = distribution.log_prob(actions)

            return actions, log_prob

        self.forward_fn = forward_fn

    def get_action(
        self,
        observations: networks_lib.Observation,
        key: networks_lib.PRNGKey,
        mask: chex.Array = None,
    ) -> Tuple[np.ndarray, Dict]:
        """Gets an action from the network from given observation

        Args:
           observations: agent observations
           key: pseudo-random value used to initialise distributions
           mask: action mask which removes illegal actions

        Returns:
            actions: agent action
            log_prob: log prob of the chosen action

        """
        actions, log_prob = self.forward_fn(self.params, observations, key, mask)
        actions = np.array(actions, dtype=np.int64)
        log_prob = np.squeeze(np.array(log_prob, dtype=np.float32))
        return actions, {"log_prob": log_prob}

    def get_value(self, observations: networks_lib.Observation) -> jnp.ndarray:
        """Gets value of observation

        Args:
            observations: agent observations

        Returns:
            value: estimated value of observation

        """
        _, value = self.network.apply(self.params, observations)
        return value


# This class is made to replicate the behaviour of the categorical value head
# which squeezes the value inside the __call__ method before returning it.
# please see
# https://github.com/deepmind/acme/blob/70e1e6b694d79d94f1bed13d55cda5c1837a10f3/acme/jax/networks/distributional.py#L284 # noqa: E501
class ValueHead(hk.Module):
    """Network head that produces a value."""

    def __init__(
        self,
        name: Optional[str] = None,
    ):
        """Initialize the class"""
        super().__init__(name=name)
        self._value_layer = hk.Linear(1)

    def __call__(self, inputs: jnp.ndarray) -> Any:
        """Return output given network inputs."""
        value = jnp.squeeze(self._value_layer(inputs), axis=-1)
        return value


@dataclasses.dataclass
class PPOSeparateNetworks:
    """Separate policy and critic networks for IPPO."""

    def __init__(
        self,
        policy_network: networks_lib.FeedForwardNetwork,
        policy_params: networks_lib.Params,
        critic_network: networks_lib.FeedForwardNetwork,
        critic_params: networks_lib.Params,
        log_prob: Optional[networks_lib.LogProbFn] = None,
        entropy: Optional[EntropyFn] = None,
        sample: Optional[networks_lib.SampleFn] = None,
    ) -> None:
        """Initiliaze networks class

        Args:
            policy_network: network to be used by the policy
            policy_params: parameters for the policy network
            critic_network: network to be used by the critic
            critic_params: parameters for the critic network
            log_prob: lambda function for getting the log probability of
                a particular action from a distribution.
                Defaults to None.
            entropy: lambda function for getting the entropy of
                a particular distribution.
                Defaults to None.
            sample: lambda function for sampling an action
                from a distribution.
                Defaults to None.
        """
        self.policy_network = policy_network
        self.policy_params = policy_params
        self.critic_network = critic_network
        self.critic_params = critic_params
        self.log_prob = log_prob
        self.entropy = entropy
        self.sample = sample

        @jit
        def forward_fn(
            policy_params: Dict[str, jnp.ndarray],
            observations: networks_lib.Observation,
            key: networks_lib.PRNGKey,
            mask: chex.Array = None,
        ) -> Tuple[jnp.ndarray, jnp.ndarray]:
            """Get actions and relevant log probabilities from the \
                policy network given some observations.

            Args:
                policy_params: parameters of the policy network
                observations: agent observations
                key: jax random key for sampling from the policy
                    distribution
                mask: optional mask for selecting only legal actions
                    Defaults to None.

            Returns:
                Tuple (actions, log_prob): sampled actions and relevant
                    log probabilities of sampled actions
            """
            # The parameters of the network might change. So it has to
            # be fed into the jitted function.
            distribution = self.policy_network.apply(policy_params, observations)
            if mask is not None:
                distribution = action_mask_categorical_policies(distribution, mask)

            actions = jax.numpy.squeeze(distribution.sample(seed=key))
            log_prob = distribution.log_prob(actions)

            return actions, log_prob

        self.forward_fn = forward_fn

    def get_action(
        self,
        observations: networks_lib.Observation,
        key: networks_lib.PRNGKey,
        mask: chex.Array = None,
    ) -> Tuple[np.ndarray, Dict]:
        """Get actions from policy network given observations."""
        actions, log_prob = self.forward_fn(self.policy_params, observations, key, mask)
        actions = np.array(actions, dtype=np.int64)
        log_prob = np.squeeze(np.array(log_prob, dtype=np.float32))
        return actions, {"log_prob": log_prob}

    def get_value(self, observations: networks_lib.Observation) -> jnp.ndarray:
        """Get state value from critic network given observations."""
        value = self.critic_network.apply(self.critic_params, observations)
        return value


def make_ppo_network(
    network: networks_lib.FeedForwardNetwork, params: Dict[str, jnp.ndarray]
) -> PPONetworks:
<<<<<<< HEAD
    """Instantiate PPO network class which has shared hidden layers with unique\
        policy and value heads."""
=======
    """Makes generic PPO network

    Args:
        network: feedforward network representing the agent policy function
        params: values parameterising the network.

    Returns:
        PPONetworks: PPO network class
    """
>>>>>>> 5e7ecd44
    return PPONetworks(
        network=network,
        params=params,
        log_prob=lambda distribution, action: distribution.log_prob(action),
        entropy=lambda distribution: distribution.entropy(),
        sample=lambda distribution, key: distribution.sample(seed=key),
    )


def make_ppo_networks(
    policy_network: networks_lib.FeedForwardNetwork,
    policy_params: Dict[str, jnp.ndarray],
    critic_network: networks_lib.FeedForwardNetwork,
    critic_params: Dict[str, jnp.ndarray],
) -> PPOSeparateNetworks:
    """Instantiate PPO networks class which has separate policy and \
        critic networks."""
    return PPOSeparateNetworks(
        policy_network=policy_network,
        policy_params=policy_params,
        critic_network=critic_network,
        critic_params=critic_params,
        log_prob=lambda distribution, action: distribution.log_prob(action),
        entropy=lambda distribution: distribution.entropy(),
        sample=lambda distribution, key: distribution.sample(seed=key),
    )


def make_networks(
    spec: specs.EnvironmentSpec,
    key: networks_lib.PRNGKey,
    policy_layer_sizes: Sequence[int] = (
        256,
        256,
        256,
    ),
    critic_layer_sizes: Sequence[int] = (512, 512, 256),
    observation_network: Callable = utils.batch_concat,
<<<<<<< HEAD
    single_network: bool = True,
) -> Union[PPONetworks, PPOSeparateNetworks]:
    """Function for creating PPO networks to be used.

    These networks will be different depending on whether the
    environment has a discrete or continuous action space.
=======
) -> PPONetworks:
    """Calls functions to make discrete or continuous network

    Args:
        spec: specifications of training environment
        key: pseudo-random value used to initialise distributions
        policy_layer_sizes: size of each layer of the policy network
        critic_layer_sizes: size of each layer of the critic network
        observation_network: Network used for feature extraction layers

    Returns:
        make_discrete_networks: function to create a discrete network
        make_continuous_networks: function to create a continuous network

    Raises:
        NotImplementedError: Raises an error if continous network is not
                        available
>>>>>>> 5e7ecd44
    """
    if isinstance(spec.actions, specs.DiscreteArray):
        return make_discrete_networks(
            environment_spec=spec,
            key=key,
            policy_layer_sizes=policy_layer_sizes,
            critic_layer_sizes=critic_layer_sizes,
            observation_network=observation_network,
            single_network=single_network,
        )

    else:
        raise NotImplementedError(
            "Continuous networks not implemented yet."
            + "See: https://github.com/deepmind/acme/blob/"
            + "master/acme/agents/jax/ppo/networks.py"
        )


def make_discrete_networks(
    environment_spec: specs.EnvironmentSpec,
    key: networks_lib.PRNGKey,
    policy_layer_sizes: Sequence[int],
    critic_layer_sizes: Sequence[int],
    observation_network: Callable = utils.batch_concat,
    single_network: bool = True,
    # default behaviour is to flatten observations
<<<<<<< HEAD
) -> Union[PPONetworks, PPOSeparateNetworks]:
    """Create PPO network for environments with discrete action spaces.

    Args:
        environment_spec: environment spec
        key: jax random key for initializing network parameters
        policy_layer_sizes: sizes of hidden layers for the policy network
        critic_layer_sizes: sizes of hidden layers for the critic network
        observation_network: optional network for processing observations.
            Defaults to utils.batch_concat.
        single_network: True if shared layer network with separate heads should be used
            for policy and critic and False if separate policy and critic networks
            should be used.
            Defaults to True.

    Returns:
        PPONetworks class
=======
) -> PPONetworks:
    """Make discrete PPO network

    Args:
        environment_spec: specifications of training environment
        key: pseudo-random value used to initialise distributions
        policy_layer_sizes: size of each layer of the policy network
        critic_layer_sizes: size of each layer of the critic network
        observation_network: Network used for feature extraction layers

    Returns:
        make_ppo_network: function to create a ppo network
>>>>>>> 5e7ecd44
    """

    num_actions = environment_spec.actions.num_values

    # TODO (dries): Investigate if one forward_fn function is slower
    # than having a policy_fn and critic_fn. Maybe jit solves
    # this issue. Having one function makes obs network calculations
    # easier.

    if single_network:

        def forward_fn(inputs: jnp.ndarray) -> networks_lib.FeedForwardNetwork:
            policy_value_network = hk.Sequential(
                [
                    observation_network,
                    hk.nets.MLP(policy_layer_sizes, activation=jax.nn.relu),
                    networks_lib.CategoricalValueHead(num_values=num_actions),
                ]
            )
            return policy_value_network(inputs)

        # Transform into pure functions.
        forward_fn = hk.without_apply_rng(hk.transform(forward_fn))

        dummy_obs = utils.zeros_like(environment_spec.observations.observation)
        dummy_obs = utils.add_batch_dim(dummy_obs)  # Dummy 'sequence' dim.

        network_key, key = jax.random.split(key)
        params = forward_fn.init(network_key, dummy_obs)  # type: ignore

        # Create PPONetworks to add functionality required by the agent.
        return make_ppo_network(network=forward_fn, params=params)

    else:

        def policy_fn(inputs: jnp.ndarray) -> networks_lib.FeedForwardNetwork:
            policy_network = hk.Sequential(
                [
                    observation_network,
                    hk.nets.MLP(policy_layer_sizes, activation=jax.nn.relu),
                    networks_lib.CategoricalHead(num_values=num_actions),
                ]
            )
            return policy_network(inputs)

        def critic_fn(inputs: jnp.ndarray) -> networks_lib.FeedForwardNetwork:
            critic_network = hk.Sequential(
                [
                    observation_network,
                    hk.nets.MLP(critic_layer_sizes, activation=jax.nn.relu),
                    ValueHead(),
                ]
            )
            return critic_network(inputs)

        # Transform into pure functions.
        policy_fn = hk.without_apply_rng(hk.transform(policy_fn))
        critic_fn = hk.without_apply_rng(hk.transform(critic_fn))

        dummy_obs = utils.zeros_like(environment_spec.observations.observation)
        dummy_obs = utils.add_batch_dim(dummy_obs)  # Dummy 'sequence' dim.

        network_key, key = jax.random.split(key)
        policy_params = policy_fn.init(network_key, dummy_obs)  # type: ignore

        network_key, key = jax.random.split(key)
        critic_params = critic_fn.init(network_key, dummy_obs)  # type: ignore

        # Create PPONetworks to add functionality required by the agent.
        return make_ppo_networks(
            policy_network=policy_fn,
            policy_params=policy_params,
            critic_network=critic_fn,
            critic_params=critic_params,
        )


def make_default_networks(
    environment_spec: mava_specs.MAEnvironmentSpec,
    agent_net_keys: Dict[str, str],
    rng_key: List[int],
    net_spec_keys: Dict[str, str] = {},
    policy_layer_sizes: Sequence[int] = (
        256,
        256,
        256,
    ),
    critic_layer_sizes: Sequence[int] = (512, 512, 256),
    observation_network: Callable = utils.batch_concat,
    single_network: bool = True,
) -> Dict[str, Any]:
<<<<<<< HEAD
    """Create default PPO networks

    Args:
        environment_spec: mava multi-agent environment spec
        agent_net_keys: dictionary specifiying which networks are
                        used by which agent
        rng_key: jax random key to be used for network initialization
        net_spec_keys: TODO (Ruan) find these details
        policy_layer_sizes: policy network layers
        critic_layer_sizes: critic network layers
        observation_network: network for processing environment observations
                             defaults to flattening observations but could be
                             a CNN or similar observation processing network
        single_network: details whether a single network with a policy and value
                        head should be used if true or whether separate policy
                        and critic networks should be used if false.
=======
    """Call to create one of default Mava network types

    Args:
        environment_spec: specifications of training environment
        agent_net_keys: keys for each agent network
        rng_key: pseudo-random value used to initialise distributions
        net_spec_keys: keys for each agent network
        policy_layer_sizes: size of each layer of the policy network
        critic_layer_sizes: size of each layer of the critic network
        observation_network: Network used for feature extraction layers

    Returns:
        networks: networks created to given spec
>>>>>>> 5e7ecd44
    """

    # Create agent_type specs.
    specs = environment_spec.get_agent_environment_specs()
    if not net_spec_keys:
        specs = {agent_net_keys[key]: specs[key] for key in specs.keys()}
    else:
        specs = {net_key: specs[value] for net_key, value in net_spec_keys.items()}

    networks: Dict[str, Any] = {}
    for net_key in specs.keys():
        networks[net_key] = make_networks(
            specs[net_key],
            key=rng_key,
            policy_layer_sizes=policy_layer_sizes,
            critic_layer_sizes=critic_layer_sizes,
            observation_network=observation_network,
            single_network=single_network,
        )

    return {
        "networks": networks,
    }<|MERGE_RESOLUTION|>--- conflicted
+++ resolved
@@ -249,11 +249,8 @@
 def make_ppo_network(
     network: networks_lib.FeedForwardNetwork, params: Dict[str, jnp.ndarray]
 ) -> PPONetworks:
-<<<<<<< HEAD
     """Instantiate PPO network class which has shared hidden layers with unique\
-        policy and value heads."""
-=======
-    """Makes generic PPO network
+        policy and value heads.
 
     Args:
         network: feedforward network representing the agent policy function
@@ -262,7 +259,6 @@
     Returns:
         PPONetworks: PPO network class
     """
->>>>>>> 5e7ecd44
     return PPONetworks(
         network=network,
         params=params,
@@ -301,16 +297,12 @@
     ),
     critic_layer_sizes: Sequence[int] = (512, 512, 256),
     observation_network: Callable = utils.batch_concat,
-<<<<<<< HEAD
     single_network: bool = True,
 ) -> Union[PPONetworks, PPOSeparateNetworks]:
     """Function for creating PPO networks to be used.
 
     These networks will be different depending on whether the
     environment has a discrete or continuous action space.
-=======
-) -> PPONetworks:
-    """Calls functions to make discrete or continuous network
 
     Args:
         spec: specifications of training environment
@@ -318,6 +310,7 @@
         policy_layer_sizes: size of each layer of the policy network
         critic_layer_sizes: size of each layer of the critic network
         observation_network: Network used for feature extraction layers
+        single_network: If a shared represnetation netowrk should be used.
 
     Returns:
         make_discrete_networks: function to create a discrete network
@@ -326,7 +319,6 @@
     Raises:
         NotImplementedError: Raises an error if continous network is not
                         available
->>>>>>> 5e7ecd44
     """
     if isinstance(spec.actions, specs.DiscreteArray):
         return make_discrete_networks(
@@ -354,7 +346,6 @@
     observation_network: Callable = utils.batch_concat,
     single_network: bool = True,
     # default behaviour is to flatten observations
-<<<<<<< HEAD
 ) -> Union[PPONetworks, PPOSeparateNetworks]:
     """Create PPO network for environments with discrete action spaces.
 
@@ -372,20 +363,6 @@
 
     Returns:
         PPONetworks class
-=======
-) -> PPONetworks:
-    """Make discrete PPO network
-
-    Args:
-        environment_spec: specifications of training environment
-        key: pseudo-random value used to initialise distributions
-        policy_layer_sizes: size of each layer of the policy network
-        critic_layer_sizes: size of each layer of the critic network
-        observation_network: Network used for feature extraction layers
-
-    Returns:
-        make_ppo_network: function to create a ppo network
->>>>>>> 5e7ecd44
     """
 
     num_actions = environment_spec.actions.num_values
@@ -477,7 +454,6 @@
     observation_network: Callable = utils.batch_concat,
     single_network: bool = True,
 ) -> Dict[str, Any]:
-<<<<<<< HEAD
     """Create default PPO networks
 
     Args:
@@ -485,7 +461,7 @@
         agent_net_keys: dictionary specifiying which networks are
                         used by which agent
         rng_key: jax random key to be used for network initialization
-        net_spec_keys: TODO (Ruan) find these details
+        net_spec_keys: keys for each agent network
         policy_layer_sizes: policy network layers
         critic_layer_sizes: critic network layers
         observation_network: network for processing environment observations
@@ -494,21 +470,9 @@
         single_network: details whether a single network with a policy and value
                         head should be used if true or whether separate policy
                         and critic networks should be used if false.
-=======
-    """Call to create one of default Mava network types
-
-    Args:
-        environment_spec: specifications of training environment
-        agent_net_keys: keys for each agent network
-        rng_key: pseudo-random value used to initialise distributions
-        net_spec_keys: keys for each agent network
-        policy_layer_sizes: size of each layer of the policy network
-        critic_layer_sizes: size of each layer of the critic network
-        observation_network: Network used for feature extraction layers
 
     Returns:
         networks: networks created to given spec
->>>>>>> 5e7ecd44
     """
 
     # Create agent_type specs.
