# python3
# Copyright 2021 InstaDeep Ltd. All rights reserved.
#
# Licensed under the Apache License, Version 2.0 (the "License");
# you may not use this file except in compliance with the License.
# You may obtain a copy of the License at
#
#     http://www.apache.org/licenses/LICENSE-2.0
#
# Unless required by applicable law or agreed to in writing, software
# distributed under the License is distributed on an "AS IS" BASIS,
# WITHOUT WARRANTIES OR CONDITIONS OF ANY KIND, either express or implied.
# See the License for the specific language governing permissions and
# limitations under the License.

# TODO (Arnu): reintroduce proper return types, e.g. data/parameter server once those
# have been created.

"""Jax-based Mava system builder implementation."""

from typing import Any, List

from mava.callbacks import BuilderHookMixin, Callback
from mava.core_jax import SystemBuilder
from mava.systems.jax.executor import Executor
from mava.systems.jax.parameter_server import ParameterServer
from mava.systems.jax.trainer import Trainer


class Builder(SystemBuilder, BuilderHookMixin):
    def __init__(
        self,
        components: List[Callback],
    ) -> None:
        """System building init

        Args:
            components: system callback component
        """
        super().__init__()

        self.callbacks = components

        self.on_building_init_start()

        self.on_building_init()

        self.on_building_init_end()

    def data_server(self) -> List[Any]:
        """Data server to store and serve transition data from and to system.

        Returns:
            System data server
        """

        # start of make replay tables
        self.on_building_data_server_start()

        # make adder signature
        self.on_building_data_server_adder_signature()

        # make rate limiter
        self.on_building_data_server_rate_limiter()

        # make tables
        self.on_building_data_server()

        # end of make replay tables
        self.on_building_data_server_end()

<<<<<<< HEAD
        return self.config.system_data_client
=======
        return self.store.data_tables
>>>>>>> 066186fe

    def parameter_server(self) -> Any:
        """Parameter server to store and serve system network parameters.

        Args:
            extra_nodes : additional nodes to add to a launchpad program build
        Returns:
            System parameter server
        """

        # start of make parameter server
        self.on_building_parameter_server_start()

        # make parameter server
        self.on_building_parameter_server()

        # end of make parameter server
        self.on_building_parameter_server_end()

        self.store.system_parameter_server = ParameterServer(
            config=self.store,
            components=self.callbacks,
        )

        return self.store.system_parameter_server

    def executor(
        self, executor_id: str, data_server_client: Any, parameter_server_client: Any
    ) -> Any:
        """Executor, a collection of agents in an environment to gather experience.

        Args:
            executor_id : id to identify the executor process for logging purposes
            data_server_client : data server client for pushing transition data
            parameter_server_client : parameter server client for pulling parameters
        Returns:
            System executor
        """

        self.store.executor_id = executor_id
        self.store.data_server_client = data_server_client
        self.store.parameter_server_client = parameter_server_client
        self.store.evaluator = self.store.executor_id == "evaluator"

        # start of making the executor
        self.on_building_executor_start()

        # make adder if required
        if not self.store.evaluator:
            # make adder signature
            self.on_building_executor_adder_priority()

            # make rate limiter
            self.on_building_executor_adder()

        # make executor logger
        self.on_building_executor_logger()

        # make executor parameter client
        self.on_building_executor_parameter_client()

        # make executor
        self.on_building_executor()

        # create the executor
        self.store.executor = Executor(
            config=self.store,
            components=self.callbacks,
        )

        # make copy of environment
        self.on_building_executor_environment()

        # make train loop
        self.on_building_executor_environment_loop()

        # end of making the executor
        self.on_building_executor_end()

        # return the environment loop
        return self.store.system_executor

    def trainer(
        self, trainer_id: str, data_server_client: Any, parameter_server_client: Any
    ) -> Any:
        """Trainer, a system process for updating agent specific network parameters.

        Args:
            trainer_id : id to identify the trainer process for logging purposes
            data_server_client : data server client for pulling transition data
            parameter_server_client : parameter server client for pushing parameters
        Returns:
            System trainer
        """

        self.store.trainer_id = trainer_id
        self.store.data_server_client = data_server_client
        self.store.table_name = f"table_{trainer_id}"
        self.store.parameter_server_client = parameter_server_client

        # start of making the trainer
        self.on_building_trainer_start()

        # make trainer logger
        self.on_building_trainer_logger()

        # make dataset
        self.on_building_trainer_dataset()

        # make trainer parameter client
        self.on_building_trainer_parameter_client()

        # make trainer
        self.on_building_trainer()

        # end of making the trainer
        self.on_building_trainer_end()

        # create and rreturn the trainer
        return Trainer(
            config=self.store,
            components=self.callbacks,
        )

    def build(self) -> None:
        """Construct program nodes."""

        # start of system building
        self.on_building_start()

        # build program nodes
        self.on_building_program_nodes()

        # end of system building
        self.on_building_end()

    def launch(self) -> None:
        """Run the graph program."""

        # start of system launch
        self.on_building_launch_start()

        # launch system
        self.on_building_launch()

        # end of system launch
        self.on_building_launch_end()<|MERGE_RESOLUTION|>--- conflicted
+++ resolved
@@ -69,11 +69,7 @@
         # end of make replay tables
         self.on_building_data_server_end()
 
-<<<<<<< HEAD
-        return self.config.system_data_client
-=======
         return self.store.data_tables
->>>>>>> 066186fe
 
     def parameter_server(self) -> Any:
         """Parameter server to store and serve system network parameters.
