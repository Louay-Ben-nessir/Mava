--- conflicted
+++ resolved
@@ -14,7 +14,7 @@
 # limitations under the License.
 
 """Wraps a Debugging MARL environment to be used as a dm_env environment."""
-from typing import Any, Dict, Tuple
+from typing import Dict, Tuple
 
 import dm_env
 import numpy as np
@@ -126,7 +126,6 @@
             )
         return observation_specs
 
-<<<<<<< HEAD
     def extra_spec(self) -> Dict[str, specs.BoundedArray]:
         shape = self.environment._get_state().shape
 
@@ -139,11 +138,6 @@
         )
 
         return {"s_t": spec}
-=======
-    def __getattr__(self, name: str) -> Any:
-        """Expose any other attributes of the underlying environment."""
-        return getattr(self._environment, name)
->>>>>>> 371b37b9
 
 
 class SwitchGameWrapper(PettingZooParallelEnvWrapper):
