--- conflicted
+++ resolved
@@ -13,12 +13,8 @@
 # See the License for the specific language governing permissions and
 # limitations under the License.
 
-<<<<<<< HEAD
 from collections import deque
-from typing import TYPE_CHECKING, Any, Dict, Union
-=======
 from typing import TYPE_CHECKING, Any, Dict
->>>>>>> d1f3677b
 
 import dm_env
 import numpy as np
