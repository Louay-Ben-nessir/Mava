# Copyright 2022 InstaDeep Ltd. All rights reserved.
#
# Licensed under the Apache License, Version 2.0 (the "License");
# you may not use this file except in compliance with the License.
# You may obtain a copy of the License at
#
#     http://www.apache.org/licenses/LICENSE-2.0
#
# Unless required by applicable law or agreed to in writing, software
# distributed under the License is distributed on an "AS IS" BASIS,
# WITHOUT WARRANTIES OR CONDITIONS OF ANY KIND, either express or implied.
# See the License for the specific language governing permissions and
# limitations under the License.

import sys
import traceback
import warnings
from multiprocessing import Queue
from multiprocessing.connection import Connection
from typing import Any, Callable, Dict, Optional, Tuple, Union

import gymnasium
import numpy as np
<<<<<<< HEAD
=======
from gymnasium import spaces
>>>>>>> 6a1fad46
from gymnasium.vector.utils import write_to_shared_memory
from numpy.typing import NDArray

# Filter out the warnings
warnings.filterwarnings("ignore", module="gymnasium.utils.passive_env_checker")


class GymWrapper(gymnasium.Wrapper):
    """Base wrapper for multi-agent gym environments.
    This wrapper works out of the box for RobotWarehouse.
    See `GymLBFWrapper` for how it can be modified to work for other environments.
    """

    def __init__(
        self,
        env: gymnasium.Env,
        use_shared_rewards: bool = True,
        add_global_state: bool = False,
    ):
        """Initialise the gym wrapper
        Args:
            env (gymnasium.env): gymnasium env instance.
            use_shared_rewards (bool, optional): Use individual or shared rewards.
            Defaults to False.
            add_global_state (bool, optional) : Create global observations. Defaults to False.
        """
        super().__init__(env)
        self._env = env
        self.use_shared_rewards = use_shared_rewards
        self.add_global_state = add_global_state
        self.num_agents = len(self._env.action_space)
        self.num_actions = self._env.action_space[0].n

    def reset(
        self, seed: Optional[int] = None, options: Optional[dict] = None
    ) -> Tuple[NDArray, Dict]:
        if seed is not None:
            self.env.seed(seed)

        agents_view, info = self._env.reset()

        info = {"actions_mask": self.get_actions_mask(info)}
        if self.add_global_state:
            info["global_obs"] = self.get_global_obs(agents_view)

        return np.array(agents_view), info

    def step(self, actions: NDArray) -> Tuple[NDArray, NDArray, NDArray, NDArray, Dict]:
        agents_view, reward, terminated, truncated, info = self._env.step(actions)

        info = {"actions_mask": self.get_actions_mask(info)}
        if self.add_global_state:
            info["global_obs"] = self.get_global_obs(agents_view)

        if self.use_shared_rewards:
            reward = np.array([np.array(reward).sum()] * self.num_agents)
        else:
            reward = np.array(reward)

        return agents_view, reward, terminated, truncated, info

    def get_actions_mask(self, info: Dict) -> NDArray:
        if "action_mask" in info:
            return np.array(info["action_mask"])
        return np.ones((self.num_agents, self.num_actions), dtype=np.float32)

    def get_global_obs(self, obs: NDArray) -> NDArray:
        global_obs = np.concatenate(obs, axis=0)
        return np.tile(global_obs, (self.num_agents, 1))


class GymLBFWrapper(GymWrapper):
    """Wrapper for the gym level based foraging environment."""

    def step(self, actions: NDArray) -> Tuple[NDArray, NDArray, NDArray, NDArray, Dict]:
        agents_view, reward, terminated, truncated, info = super().step(actions)

        truncated = np.repeat(truncated, self.num_agents)
        terminated = np.repeat(terminated, self.num_agents)

        return agents_view, reward, terminated, truncated, info


class GymRecordEpisodeMetrics(gymnasium.Wrapper):
    """Record the episode returns and lengths."""

    def __init__(self, env: gymnasium.Env):
        super().__init__(env)
        self._env = env
        self.running_count_episode_return = 0.0
        self.running_count_episode_length = 0.0

    def reset(
        self, seed: Optional[int] = None, options: Optional[dict] = None
    ) -> Tuple[NDArray, Dict]:
        agents_view, info = self._env.reset(seed, options)

        # Create the metrics dict
        metrics = {
            "episode_return": self.running_count_episode_return,
            "episode_length": self.running_count_episode_length,
            "is_terminal_step": True,
        }

        # Reset the metrics
        self.running_count_episode_return = 0.0
        self.running_count_episode_length = 0

        if "won_episode" in info:
            metrics["won_episode"] = info["won_episode"]

        info["metrics"] = metrics

        return agents_view, info

    def step(self, actions: NDArray) -> Tuple[NDArray, NDArray, NDArray, NDArray, Dict]:
        agents_view, reward, terminated, truncated, info = self._env.step(actions)

        self.running_count_episode_return += float(np.mean(reward))
        self.running_count_episode_length += 1

        metrics = {
            "episode_return": self.running_count_episode_return,
            "episode_length": self.running_count_episode_length,
            "is_terminal_step": False,
        }
        if "won_episode" in info:
            metrics["won_episode"] = info["won_episode"]

        info["metrics"] = metrics

        return agents_view, reward, terminated, truncated, info


class GymAgentIDWrapper(gymnasium.Wrapper):
    """Add one hot agent IDs to observation."""

    def __init__(self, env: gymnasium.Env):
        super().__init__(env)

        self.agent_ids = np.eye(self.env.num_agents)
        self.observation_space = self.modify_space(self.env.observation_space)

    def reset(
        self, seed: Optional[int] = None, options: Optional[dict] = None
    ) -> Tuple[NDArray, Dict]:
        """Reset the environment."""
        obs, info = self.env.reset(seed, options)
        obs = np.concatenate([self.agent_ids, obs], axis=1)
        return obs, info

    def step(self, action: list) -> Tuple[NDArray, float, bool, bool, Dict]:
        """Step the environment."""
        obs, reward, terminated, truncated, info = self.env.step(action)
        obs = np.concatenate([self.agent_ids, obs], axis=1)
        return obs, reward, terminated, truncated, info

<<<<<<< HEAD
    def modify_space(self, space: gymnasium.spaces) -> gymnasium.spaces:
        if isinstance(space, gymnasium.spaces.Box):
            new_shape = space.shape[0] + len(self.agent_ids)
            return gymnasium.spaces.Box(
                low=space.low, high=space.high, shape=new_shape, dtype=space.dtype
            )
        elif isinstance(space, gymnasium.spaces.Tuple):
            return gymnasium.spaces.Tuple(self.modify_space(s) for s in space)
=======
    def modify_space(self, space: spaces.Space) -> spaces.Space:
        if isinstance(space, spaces.Box):
            new_shape = (space.shape[0] + len(self.agent_ids),)
            return spaces.Box(
                low=space.low[0], high=space.high[0], shape=new_shape, dtype=space.dtype
            )
        elif isinstance(space, spaces.Tuple):
            return spaces.Tuple(self.modify_space(s) for s in space)
>>>>>>> 6a1fad46
        else:
            raise ValueError(f"Space {type(space)} is not currently supported.")


# Copied form Gymnasium/blob/main/gymnasium/vector/async_vector_env.py
# Modified to work with multiple agents
<<<<<<< HEAD
def async_multiagent_worker(  # noqa CCR001
=======
def async_multiagent_worker(  # CCR001
>>>>>>> 6a1fad46
    index: int,
    env_fn: Callable,
    pipe: Connection,
    parent_pipe: Connection,
    shared_memory: Union[NDArray, dict[str, Any], tuple[Any, ...]],
    error_queue: Queue,
) -> None:
    env = env_fn()
    observation_space = env.observation_space
    action_space = env.action_space
<<<<<<< HEAD

=======
>>>>>>> 6a1fad46
    parent_pipe.close()

    try:
        while True:
            command, data = pipe.recv()

            if command == "reset":
                observation, info = env.reset(**data)
                if shared_memory:
                    write_to_shared_memory(observation_space, index, observation, shared_memory)
                    observation = None
                pipe.send(((observation, info), True))
            elif command == "step":
                # Modified the step function to align with 'AutoResetWrapper'.
                # The environment resets immediately upon termination or truncation.
                (
                    observation,
                    reward,
                    terminated,
                    truncated,
                    info,
                ) = env.step(data)
                if np.logical_or(terminated, truncated).all():
                    observation, info = env.reset()

                if shared_memory:
                    write_to_shared_memory(observation_space, index, observation, shared_memory)
                    observation = None

                pipe.send(((observation, reward, terminated, truncated, info), True))
            elif command == "close":
                pipe.send((None, True))
                break
            elif command == "_call":
                name, args, kwargs = data
                if name in ["reset", "step", "close", "_setattr", "_check_spaces"]:
                    raise ValueError(
                        f"Trying to call function `{name}` with \
                        `call`, use `{name}` directly instead."
                    )

                attr = env.get_wrapper_attr(name)
                if callable(attr):
                    pipe.send((attr(*args, **kwargs), True))
                else:
                    pipe.send((attr, True))
            elif command == "_setattr":
                name, value = data
                env.set_wrapper_attr(name, value)
                pipe.send((None, True))
            elif command == "_check_spaces":
                pipe.send(
                    (
                        (data[0] == observation_space, data[1] == action_space),
                        True,
                    )
                )
            else:
                raise RuntimeError(
                    f"Received unknown command `{command}`. Must be one of \
                    [`reset`, `step`, `close`, `_call`, `_setattr`, `_check_spaces`]."
                )
    except (KeyboardInterrupt, Exception):
        error_type, error_message, _ = sys.exc_info()
        trace = traceback.format_exc()

        error_queue.put((index, error_type, error_message, trace))
        pipe.send((None, False))
    finally:
        env.close()<|MERGE_RESOLUTION|>--- conflicted
+++ resolved
@@ -21,10 +21,7 @@
 
 import gymnasium
 import numpy as np
-<<<<<<< HEAD
-=======
 from gymnasium import spaces
->>>>>>> 6a1fad46
 from gymnasium.vector.utils import write_to_shared_memory
 from numpy.typing import NDArray
 
@@ -182,16 +179,6 @@
         obs = np.concatenate([self.agent_ids, obs], axis=1)
         return obs, reward, terminated, truncated, info
 
-<<<<<<< HEAD
-    def modify_space(self, space: gymnasium.spaces) -> gymnasium.spaces:
-        if isinstance(space, gymnasium.spaces.Box):
-            new_shape = space.shape[0] + len(self.agent_ids)
-            return gymnasium.spaces.Box(
-                low=space.low, high=space.high, shape=new_shape, dtype=space.dtype
-            )
-        elif isinstance(space, gymnasium.spaces.Tuple):
-            return gymnasium.spaces.Tuple(self.modify_space(s) for s in space)
-=======
     def modify_space(self, space: spaces.Space) -> spaces.Space:
         if isinstance(space, spaces.Box):
             new_shape = (space.shape[0] + len(self.agent_ids),)
@@ -200,18 +187,13 @@
             )
         elif isinstance(space, spaces.Tuple):
             return spaces.Tuple(self.modify_space(s) for s in space)
->>>>>>> 6a1fad46
         else:
             raise ValueError(f"Space {type(space)} is not currently supported.")
 
 
 # Copied form Gymnasium/blob/main/gymnasium/vector/async_vector_env.py
 # Modified to work with multiple agents
-<<<<<<< HEAD
-def async_multiagent_worker(  # noqa CCR001
-=======
 def async_multiagent_worker(  # CCR001
->>>>>>> 6a1fad46
     index: int,
     env_fn: Callable,
     pipe: Connection,
@@ -222,10 +204,6 @@
     env = env_fn()
     observation_space = env.observation_space
     action_space = env.action_space
-<<<<<<< HEAD
-
-=======
->>>>>>> 6a1fad46
     parent_pipe.close()
 
     try:
