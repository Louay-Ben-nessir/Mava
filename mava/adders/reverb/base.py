# python3
# Copyright 2021 InstaDeep Ltd. All rights reserved.
#
# Licensed under the Apache License, Version 2.0 (the "License");
# you may not use this file except in compliance with the License.
# You may obtain a copy of the License at
#
#     http://www.apache.org/licenses/LICENSE-2.0
#
# Unless required by applicable law or agreed to in writing, software
# distributed under the License is distributed on an "AS IS" BASIS,
# WITHOUT WARRANTIES OR CONDITIONS OF ANY KIND, either express or implied.
# See the License for the specific language governing permissions and
# limitations under the License.

"""Adders that use Reverb (github.com/deepmind/reverb) as a backend."""

from typing import Callable, Dict, Iterable, Mapping, NamedTuple, Optional, Tuple, Union

import dm_env
import numpy as np
import reverb
import tensorflow as tf
import tree
from acme import specs as acme_specs
from acme import types
from acme.adders.reverb.base import ReverbAdder

DEFAULT_PRIORITY_TABLE = "priority_table"


class Step(NamedTuple):
    """Step class used internally for reverb adders."""

    observations: Dict[str, types.NestedArray]
    actions: Dict[str, types.NestedArray]
    rewards: Dict[str, types.NestedArray]
    discounts: Dict[str, types.NestedArray]
    start_of_episode: Union[bool, acme_specs.Array, tf.Tensor, Tuple[()]]
    extras: Dict[str, types.NestedArray]


Trajectory = Step


class PriorityFnInput(NamedTuple):
    """The input to a priority function consisting of stacked steps."""

    observations: Dict[str, types.NestedArray]
    actions: Dict[str, types.NestedArray]
    rewards: Dict[str, types.NestedArray]
    discounts: Dict[str, types.NestedArray]
    start_of_episode: types.NestedArray
    extras: Dict[str, types.NestedArray]


# Define the type of a priority function and the mapping from table to function.
PriorityFn = Callable[["PriorityFnInput"], float]
PriorityFnMapping = Mapping[str, Optional[PriorityFn]]


def spec_like_to_tensor_spec(
    paths: Iterable[str], spec: acme_specs.Array
) -> tf.TypeSpec:
    return tf.TensorSpec.from_spec(spec, name="/".join(str(p) for p in paths))


class ReverbParallelAdder(ReverbAdder):
    def __init__(
        self,
        client: reverb.Client,
        max_sequence_length: int,
        max_in_flight_items: int,
        delta_encoded: bool = False,
        priority_fns: Optional[PriorityFnMapping] = None,
        get_signature_timeout_ms: int = 300_000,
        use_next_extras: bool = True,
    ):
<<<<<<< HEAD
        """Initialize a ReverbAdder instance.
        Args:
          client: A client to the Reverb backend.
          buffer_size: Number of steps to retain in memory.
          max_sequence_length: The maximum length of sequences (corresponding to the
            number of observations) that can be added to replay.
          delta_encoded: If `True` (False by default) enables delta encoding, see
            `Client` for more information.
          chunk_length: Number of timesteps grouped together before delta encoding
            and compression. See `Client` for more information.
          priority_fns: A mapping from table names to priority functions; if
            omitted, all transitions/steps/sequences are given uniform priorities
            (1.0) and placed in DEFAULT_PRIORITY_TABLE.
          max_in_flight_items: The maximum number of items allowed to be "in flight"
            at the same time. See `reverb.Writer.writer` for more info.
        """

        if priority_fns:
            priority_fns = dict(priority_fns)
        else:
            priority_fns = {DEFAULT_PRIORITY_TABLE: None}

        self._client = client
        self._priority_fns = priority_fns
        self._max_sequence_length = max_sequence_length
        self._delta_encoded = delta_encoded
        # self._chunk_length = chunk_length
        self._max_in_flight_items = max_in_flight_items
        self._add_first_called = False
=======
        super().__init__(
            client=client,
            max_sequence_length=max_sequence_length,
            max_in_flight_items=max_in_flight_items,
            delta_encoded=delta_encoded,
            priority_fns=priority_fns,
            # TODO(Kale-ab) Re-add this when using newer version of acme.
            # get_signature_timeout_ms=get_signature_timeout_ms
        )
>>>>>>> a058eb47
        self._use_next_extras = use_next_extras

    def add_first(
        self, timestep: dm_env.TimeStep, extras: Dict[str, types.NestedArray] = {}
    ) -> None:
        """Record the first observation of a trajectory."""
        if not timestep.first():
            raise ValueError(
                "adder.add_first with an initial timestep (i.e. one for "
                "which timestep.first() is True"
            )

        # Record the next observation but leave the history buffer row open by
        # passing `partial_step=True`.
        add_dict = dict(
            observations=timestep.observation,
            start_of_episode=timestep.first(),
        )

        if self._use_next_extras:
            add_dict["extras"] = extras

        self._writer.append(
            add_dict,
            partial_step=True,
        )
        self._add_first_called = True

    def add(
        self,
        actions: Dict[str, types.NestedArray],
        next_timestep: dm_env.TimeStep,
        next_extras: Dict[str, types.NestedArray] = {},
    ) -> None:
        """Record an action and the following timestep."""
        if not self._add_first_called:
            raise ValueError("adder.add_first must be called before adder.add.")

        # Add the timestep to the buffer.
        current_step = dict(
            # Observations was passed at the previous add call.
            actions=actions,
            rewards=next_timestep.reward,
            discounts=next_timestep.discount,
            # Start of episode indicator was passed at the previous add call.
        )

        if not self._use_next_extras:
            current_step["extras"] = next_extras

        self._writer.append(current_step)

        # Record the next observation and write.
        next_step = dict(
            observations=next_timestep.observation,
            start_of_episode=next_timestep.first(),
        )

        if self._use_next_extras:
            next_step["extras"] = next_extras

        self._writer.append(
            next_step,
            partial_step=True,
        )
        self._write()

        if next_timestep.last():
            # Complete the row by appending zeros to remaining open fields.
            # TODO(b/183945808): remove this when fields are no longer expected to be
            # of equal length on the learner side.
            dummy_step = tree.map_structure(np.zeros_like, current_step)
            self._writer.append(dummy_step)
            self._write_last()
            self.reset()<|MERGE_RESOLUTION|>--- conflicted
+++ resolved
@@ -76,37 +76,6 @@
         get_signature_timeout_ms: int = 300_000,
         use_next_extras: bool = True,
     ):
-<<<<<<< HEAD
-        """Initialize a ReverbAdder instance.
-        Args:
-          client: A client to the Reverb backend.
-          buffer_size: Number of steps to retain in memory.
-          max_sequence_length: The maximum length of sequences (corresponding to the
-            number of observations) that can be added to replay.
-          delta_encoded: If `True` (False by default) enables delta encoding, see
-            `Client` for more information.
-          chunk_length: Number of timesteps grouped together before delta encoding
-            and compression. See `Client` for more information.
-          priority_fns: A mapping from table names to priority functions; if
-            omitted, all transitions/steps/sequences are given uniform priorities
-            (1.0) and placed in DEFAULT_PRIORITY_TABLE.
-          max_in_flight_items: The maximum number of items allowed to be "in flight"
-            at the same time. See `reverb.Writer.writer` for more info.
-        """
-
-        if priority_fns:
-            priority_fns = dict(priority_fns)
-        else:
-            priority_fns = {DEFAULT_PRIORITY_TABLE: None}
-
-        self._client = client
-        self._priority_fns = priority_fns
-        self._max_sequence_length = max_sequence_length
-        self._delta_encoded = delta_encoded
-        # self._chunk_length = chunk_length
-        self._max_in_flight_items = max_in_flight_items
-        self._add_first_called = False
-=======
         super().__init__(
             client=client,
             max_sequence_length=max_sequence_length,
@@ -116,7 +85,6 @@
             # TODO(Kale-ab) Re-add this when using newer version of acme.
             # get_signature_timeout_ms=get_signature_timeout_ms
         )
->>>>>>> a058eb47
         self._use_next_extras = use_next_extras
 
     def add_first(
