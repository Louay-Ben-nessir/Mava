# python3
# Copyright 2021 InstaDeep Ltd. All rights reserved.
#
# Licensed under the Apache License, Version 2.0 (the "License");
# you may not use this file except in compliance with the License.
# You may obtain a copy of the License at
#
#     http://www.apache.org/licenses/LICENSE-2.0
#
# Unless required by applicable law or agreed to in writing, software
# distributed under the License is distributed on an "AS IS" BASIS,
# WITHOUT WARRANTIES OR CONDITIONS OF ANY KIND, either express or implied.
# See the License for the specific language governing permissions and
# limitations under the License.

"""Trainer components for gradient step calculations."""
import abc
import time
from dataclasses import dataclass
from typing import Any, Dict, List, Tuple, Type

import jax
import jax.numpy as jnp
import optax
import reverb
import tree
from acme.jax import utils
from jax import jit

import mava.components.building.adders  # To avoid circular imports
import mava.components.training.model_updating  # To avoid circular imports
from mava import constants
from mava.callbacks import Callback
from mava.components import Component
from mava.components.building.datasets import TrainerDataset, TrajectoryDataset
from mava.components.building.loggers import Logger
from mava.components.building.networks import Networks
from mava.components.building.parameter_client import TrainerParameterClient
from mava.components.training.advantage_estimation import GAE
from mava.components.training.base import Batch, TrainingState
from mava.components.training.trainer import BaseTrainerInit
from mava.core_jax import SystemTrainer
from mava.utils.jax_training_utils import normalize


@dataclass
class TrainerStepConfig:
    random_key: int = 42


class TrainerStep(Component):
    @abc.abstractmethod
    def __init__(
        self,
        config: TrainerStepConfig = TrainerStepConfig(),
    ):
        """Defines the hooks to override to step the trainer."""
        self.config = config

    @abc.abstractmethod
    def on_training_step(self, trainer: SystemTrainer) -> None:
        """Do a training step and log the results."""
        pass

    @staticmethod
    def name() -> str:
        """Static method that returns component name."""
        return "step"

    @staticmethod
    def required_components() -> List[Type[Callback]]:
        """List of other Components required in the system for this Component to function.

        TrajectoryDataset required to set up trainer.store.dataset_iterator.
        Step required to set up trainer.store.step_fn.
        TrainerParameterClient required to set up trainer.store.trainer_parameter_client
        and trainer.store.trainer_counts.
        Logger required to set up trainer.store.trainer_logger.

        Returns:
            List of required component classes.
        """
        return [TrajectoryDataset, Step, TrainerParameterClient, Logger]


class DefaultTrainerStep(TrainerStep):
    def __init__(
        self,
        config: TrainerStepConfig = TrainerStepConfig(),
    ):
        """Component defines the default trainer step.

        Sample -> execute step function -> sync parameter client
        -> update counts -> log.

        Args:
            config: TrainerStepConfig.
        """
        self.config = config

    def on_training_step(self, trainer: SystemTrainer) -> None:
        """Does a step of SGD and logs the results.

        Args:
            trainer: SystemTrainer.

        Returns:
            None.
        """

        # Do a batch of SGD.
        sample = next(trainer.store.dataset_iterator)

        results = trainer.store.step_fn(sample)

        # Update our counts and record it.
        # counts = self._counter.increment(steps=1) # TODO: add back in later

        # TODO (dries): Confirm that this is the correctly place to put the
        # variable client code.
        timestamp = time.time()
        elapsed_time = (
            timestamp - trainer.store.timestamp
            if hasattr(trainer.store, "timestamp")
            else 0
        )
        trainer.store.timestamp = timestamp

        trainer.store.trainer_parameter_client.add_async(
            {"trainer_steps": 1, "trainer_walltime": elapsed_time},
        )

        # Update the variable source and the trainer.
        trainer.store.trainer_parameter_client.set_and_get_async()

        # Add the trainer counts.
        results.update(trainer.store.trainer_counts)

        # Write to the loggers.
        trainer.store.trainer_logger.write({**results})


class Step(Component):
    @abc.abstractmethod
    def on_training_step_fn(self, trainer: SystemTrainer) -> None:
        """[summary]"""

    @staticmethod
    def name() -> str:
        """_summary_

        Returns:
            _description_
        """
        return "sgd_step"

    @staticmethod
    def required_components() -> List[Type[Callback]]:
        """List of other Components required in the system for this Component to function.

        TrainerDataset required for config sample_batch_size.
        BaseTrainerInit required to set up trainer.store.networks and
        trainer.store.trainer_agent_net_keys
        Networks required to set up trainer.store.base_key.

        Returns:
            List of required component classes.
        """
        return [
            TrainerDataset,
            BaseTrainerInit,
            Networks,
        ]


@dataclass
class MAPGWithTrustRegionStepConfig:
    discount: float = 0.99


class MAPGWithTrustRegionStep(Step):
    def __init__(
        self,
        config: MAPGWithTrustRegionStepConfig = MAPGWithTrustRegionStepConfig(),
    ):
        """Component defines the MAPGWithTrustRegion SGD step.

        Args:
            config: MAPGWithTrustRegionStepConfig.
        """
        self.config = config

    def on_training_init_start(self, trainer: SystemTrainer) -> None:
        """Compute and store full batch size.

        Args:
            trainer: SystemTrainer.

        Returns:
            None.
        """
        # Note (dries): Assuming the batch and sequence dimensions are flattened.
        trainer.store.full_batch_size = (
            trainer.store.global_config.sample_batch_size
            * (trainer.store.global_config.sequence_length - 1)
        )

    def on_training_step_fn(self, trainer: SystemTrainer) -> None:
        """Define and store the SGD step function for MAPGWithTrustRegion.

        Args:
            trainer: SystemTrainer.

        Returns:
            None.
        """

        @jit
        def sgd_step(
            states: TrainingState, sample: reverb.ReplaySample
        ) -> Tuple[TrainingState, Dict[str, jnp.ndarray]]:
            """Performs a minibatch SGD step.

            Args:
                states: Training states (network params and optimiser states).
                sample: Reverb sample.

            Returns:
                Tuple[new state, metrics].
            """

            # Extract the data.
            data = sample.data

            observations, actions, rewards, termination, extras = (
                data.observations,
                data.actions,
                data.rewards,
                data.discounts,
                data.extras,
            )

            discounts = tree.map_structure(
                lambda x: x * self.config.discount, termination
            )

            behavior_log_probs = extras["policy_info"]

            networks = trainer.store.networks

            def get_behavior_values(
                net_key: Any, reward: Any, observation: Any
            ) -> jnp.ndarray:
                """Gets behaviour values from the agent networks and observations."""
                o = jax.tree_util.tree_map(
                    lambda x: jnp.reshape(x, [-1] + list(x.shape[2:])), observation
                )
                behavior_values = networks[net_key].critic_network.apply(
                    states.critic_params[net_key], o
                )
                behavior_values = jnp.reshape(behavior_values, reward.shape[0:2])
                return behavior_values

            # TODO (Ruan): Double check this
            agent_nets = trainer.store.trainer_agent_net_keys
            behavior_values = {
                key: get_behavior_values(
                    agent_nets[key], rewards[key], observations[key].observation
                )
                for key in agent_nets.keys()
            }

            # Vmap over batch dimension
            batch_gae_advantages = jax.vmap(trainer.store.gae_fn, in_axes=0)

            advantages = {}
            target_values = {}
            stats = states.stats
            for key in rewards.keys():
                batch_tmp = rewards[key].shape[0]
                advantages[key], target_values[key] = batch_gae_advantages(
                    rewards[key],
                    discounts[key],
                    behavior_values[key],
                    jnp.repeat(stats[key][None, :], batch_tmp, axis=0),
                )

                # Update the running stats if the running stats function exist.
                if hasattr(trainer.store, "running_stats_fn"):
                    stats[key] = trainer.store.running_stats_fn(
                        stats[key], target_values[key]
                    )

                target_values[key] = jax.lax.stop_gradient(
                    normalize(stats[key], target_values[key])
                )

            # Exclude the last step - it was only used for bootstrapping.
            # The shape is [num_sequences, num_steps, ..]

            (
                observations,
                actions,
                behavior_log_probs,
                behavior_values,
            ) = jax.tree_util.tree_map(
                lambda x: x[:, :-1],
                (observations, actions, behavior_log_probs, behavior_values),
            )

            if "policy_states" in extras:
                policy_states = jax.tree_util.tree_map(
                    lambda x: x[:, :-1],
                    extras["policy_states"],
                )
            else:
                policy_states = {agent: None for agent in trainer.store.agents}

            trajectories = Batch(
                observations=observations,
                policy_states=policy_states,
                actions=actions,
                advantages=advantages,
                behavior_log_probs=behavior_log_probs,
                target_values=target_values,
                behavior_values=behavior_values,
            )

            # Concatenate all trajectories. Reshape from [num_sequences, num_steps,..]
            # to [num_sequences * num_steps,..]
            agent_0_t_vals = list(target_values.values())[0]
            assert len(agent_0_t_vals) > 1
            num_sequences = agent_0_t_vals.shape[0]
            num_steps = agent_0_t_vals.shape[1]
            batch_size = num_sequences * num_steps
            assert batch_size % trainer.store.global_config.num_minibatches == 0, (
                "Num minibatches must divide batch size. Got batch_size={}"
                " num_minibatches={}."
            ).format(batch_size, trainer.store.global_config.num_minibatches)
            batch = jax.tree_util.tree_map(
                lambda x: x.reshape((batch_size,) + x.shape[2:]), trajectories
            )

            (
                new_key,
                new_policy_params,
                new_critic_params,
                new_policy_opt_states,
                new_critic_opt_states,
                _,
            ), metrics = jax.lax.scan(
                trainer.store.epoch_update_fn,
                (
                    states.random_key,
                    states.policy_params,
                    states.critic_params,
                    states.policy_opt_states,
                    states.critic_opt_states,
                    batch,
                ),
                (),
                length=trainer.store.global_config.num_epochs,
            )

            # Set the metrics
            metrics = jax.tree_util.tree_map(jnp.mean, metrics)
            metrics["norm_policy_params"] = optax.global_norm(states.policy_params)
            metrics["norm_critic_params"] = optax.global_norm(states.critic_params)
            metrics["observations_mean"] = jnp.mean(
                utils.batch_concat(
                    jax.tree_util.tree_map(
                        lambda x: jnp.abs(jnp.mean(x, axis=(0, 1))), observations
                    ),
                    num_batch_dims=0,
                )
            )
            metrics["observations_std"] = jnp.mean(
                utils.batch_concat(
                    jax.tree_util.tree_map(
                        lambda x: jnp.std(x, axis=(0, 1)), observations
                    ),
                    num_batch_dims=0,
                )
            )
            metrics["rewards_mean"] = jax.tree_util.tree_map(
                lambda x: jnp.mean(jnp.abs(jnp.mean(x, axis=(0, 1)))), rewards
            )
            metrics["rewards_std"] = jax.tree_util.tree_map(
                lambda x: jnp.std(x, axis=(0, 1)), rewards
            )

            new_states = TrainingState(
                policy_params=new_policy_params,
                critic_params=new_critic_params,
                policy_opt_states=new_policy_opt_states,
                critic_opt_states=new_critic_opt_states,
                random_key=new_key,
                stats=stats,
            )
            return new_states, metrics

        def step(sample: reverb.ReplaySample) -> Tuple[Dict[str, jnp.ndarray]]:
            """Step over the reverb sample and update the parameters / optimiser states.

            Args:
                sample: Reverb sample.

            Returns:
                Metrics from SGD step.
            """

            # Repeat training for the given number of epoch, taking a random
            # permutation for every epoch.
            networks = trainer.store.networks
            policy_params = {
                net_key: networks[net_key].policy_params for net_key in networks.keys()
            }
            critic_params = {
                net_key: networks[net_key].critic_params for net_key in networks.keys()
            }
            policy_opt_states = trainer.store.policy_opt_states
            critic_opt_states = trainer.store.critic_opt_states

<<<<<<< HEAD
            random_key, _ = jax.random.split(trainer.store.base_key)
            stats = trainer.store.stats
=======
            _, random_key = jax.random.split(trainer.store.base_key)
>>>>>>> 1816419c

            states = TrainingState(
                policy_params=policy_params,
                critic_params=critic_params,
                policy_opt_states=policy_opt_states,
                critic_opt_states=critic_opt_states,
                random_key=random_key,
                stats=stats,
            )

            new_states, metrics = sgd_step(states, sample)

            # Set the new variables
            # TODO (dries): key is probably not being store correctly.
            # The variable client might lose reference to it when checkpointing.
            # We also need to add the optimiser and random_key to the variable
            # server.
            trainer.store.base_key = new_states.random_key

            # These updates must remain separate for loops since the policy and critic
            # networks could have different layers.
            networks = trainer.store.networks

            policy_params = {
                net_key: networks[net_key].policy_params for net_key in networks.keys()
            }
            for net_key in policy_params.keys():
                # The for loop below is needed to not lose the param reference.
                net_params = trainer.store.networks[net_key].policy_params
                for param_key in net_params.keys():
                    net_params[param_key] = new_states.policy_params[net_key][param_key]

                # Update the policy optimiser
                # The opt_states need to be wrapped in a dict so as not to lose
                # the reference.

                trainer.store.policy_opt_states[net_key][
                    constants.OPT_STATE_DICT_KEY
                ] = new_states.policy_opt_states[net_key][constants.OPT_STATE_DICT_KEY]
            critic_params = {
                net_key: networks[net_key].critic_params for net_key in networks.keys()
            }
            for net_key in critic_params.keys():
                # The for loop below is needed to not lose the param reference.
                net_params = trainer.store.networks[net_key].critic_params
                for param_key in net_params.keys():
                    net_params[param_key] = new_states.critic_params[net_key][param_key]

                # Update the critic optimiser
                # The opt_states need to be wrapped in a dict so as not to lose
                # the reference.
                trainer.store.critic_opt_states[net_key][
                    constants.OPT_STATE_DICT_KEY
                ] = new_states.critic_opt_states[net_key][constants.OPT_STATE_DICT_KEY]

            # update the running stats
            trainer.store.stats = new_states.stats

            return metrics

        trainer.store.step_fn = step

    @staticmethod
    def required_components() -> List[Type[Callback]]:
        """List of other Components required in the system for this Component to function.

        GAE required to set up trainer.store.gae_fn.
        MAPGEpochUpdate required for config num_epochs, num_minibatches,
        and trainer.store.epoch_update_fn.
        MinibatchUpdate required to set up trainer.store.opt_states.
        ParallelSequenceAdder required for config sequence_length.

        Returns:
            List of required component classes.
        """
        return Step.required_components() + [
            GAE,
            mava.components.training.model_updating.MAPGEpochUpdate,
            mava.components.training.model_updating.MinibatchUpdate,
            mava.components.building.adders.ParallelSequenceAdder,
        ]<|MERGE_RESOLUTION|>--- conflicted
+++ resolved
@@ -420,14 +420,10 @@
             }
             policy_opt_states = trainer.store.policy_opt_states
             critic_opt_states = trainer.store.critic_opt_states
-
-<<<<<<< HEAD
-            random_key, _ = jax.random.split(trainer.store.base_key)
+            
+            _, random_key = jax.random.split(trainer.store.base_key)
             stats = trainer.store.stats
-=======
-            _, random_key = jax.random.split(trainer.store.base_key)
->>>>>>> 1816419c
-
+            
             states = TrainingState(
                 policy_params=policy_params,
                 critic_params=critic_params,
