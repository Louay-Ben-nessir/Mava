--- conflicted
+++ resolved
@@ -146,7 +146,6 @@
         """Static method that returns component name."""
         return "executor_parameter_client"
 
-
 @dataclass
 class TrainerParameterClientConfig:
     trainer_parameter_update_period: int = 5
@@ -168,14 +167,10 @@
     def on_building_trainer_parameter_client(self, builder: SystemBuilder) -> None:
         """Create and store the trainer parameter client.
 
-<<<<<<< HEAD
-        Gets network parameters from store and registers them for updating.
+        Gets network parameters from store and registers them for tracking.
 
         Args:
             builder: SystemBuilder.
-
-        Returns:
-            None.
         """
         # Create parameter client
         params = {}
@@ -183,17 +178,25 @@
         get_keys = []
         # TODO (dries): Only add the networks this trainer is working with.
         # Not all of them.
-        # builder.store.trainer_id set by builder
         trainer_networks = builder.store.trainer_networks[builder.store.trainer_id]
+
         for net_type_key in builder.store.networks.keys():
             for net_key in builder.store.networks[net_type_key].keys():
-                params[f"{net_type_key}-{net_key}"] = builder.store.networks[
+
+                params[f"policy_{net_type_key}-{net_key}"] = builder.store.networks[
                     net_type_key
-                ][net_key].params
+                ][net_key].policy_params
+
+                params[f"critic_{net_type_key}-{net_key}"] = builder.store.networks[
+                    net_type_key
+                ][net_key].critic_params
+
                 if net_key in set(trainer_networks):
-                    set_keys.append(f"{net_type_key}-{net_key}")
+                    set_keys.append(f"policy_{net_type_key}-{net_key}")
+                    set_keys.append(f"critic_{net_type_key}-{net_key}")
                 else:
-                    get_keys.append(f"{net_type_key}-{net_key}")
+                    get_keys.append(f"policy_{net_type_key}-{net_key}")
+                    get_keys.append(f"critic_{net_type_key}-{net_key}")
 
         # Add the optimizers to the variable server.
         # TODO (dries): Adjust this if using policy and critic optimizers.
@@ -229,173 +232,6 @@
         """Static method that returns component name."""
         return "trainer_parameter_client"
 
-
-####################
-# SEPARATE NETWORKS
-###################
-
-
-class ExecutorParameterClientSeparateNetworks(ExecutorParameterClient):
-    def __init__(
-        self,
-        config: ExecutorParameterClientConfig = ExecutorParameterClientConfig(),
-    ) -> None:
-        """Component creates a parameter client for the executor.
-
-        Particularly for a PPO system with separate networks for the
-        policy and critic.
-
-        Args:
-            config: ExecutorParameterClientConfig.
-        """
-
-        self.config = config
-
-    def on_building_executor_parameter_client(self, builder: SystemBuilder) -> None:
-        """Create and store the executor parameter client.
-
-        Gets network parameters from store and registers them for tracking.
-        Also works for the evaluator.
-
-        Args:
-            builder: SystemBuilder.
-        """
-        # Create policy parameters
-        params = {}
-        get_keys = []
-        net_type_key = "networks"
-
-        for agent_net_key in builder.store.networks[net_type_key].keys():
-            policy_param_key = f"policy_{net_type_key}-{agent_net_key}"
-            params[policy_param_key] = builder.store.networks[net_type_key][
-                agent_net_key
-            ].policy_params
-            get_keys.append(policy_param_key)
-
-            critic_param_key = f"critic_{net_type_key}-{agent_net_key}"
-            params[critic_param_key] = builder.store.networks[net_type_key][
-                agent_net_key
-            ].critic_params
-            get_keys.append(critic_param_key)
-
-        count_names, params = self._set_up_count_parameters(params=params)
-
-        get_keys.extend(count_names)
-
-        builder.store.executor_counts = {name: params[name] for name in count_names}
-
-        set_keys = get_keys.copy()
-
-        # Executors should only be able to update relevant params.
-        if builder.store.is_evaluator is True:
-            set_keys = [x for x in set_keys if x.startswith("evaluator")]
-        else:
-            set_keys = [x for x in set_keys if x.startswith("executor")]
-
-        parameter_client = None
-        if builder.store.parameter_server_client:
-            # Create parameter client
-            parameter_client = ParameterClient(
-                client=builder.store.parameter_server_client,
-                parameters=params,
-                get_keys=get_keys,
-                set_keys=set_keys,
-                update_period=self.config.executor_parameter_update_period,
-            )
-
-            # Make sure not to use a random policy after checkpoint restoration by
-            # assigning parameters before running the environment loop.
-            parameter_client.get_and_wait()
-
-        builder.store.executor_parameter_client = parameter_client
-
-
-class TrainerParameterClientSeparateNetworks(TrainerParameterClient):
-    def __init__(
-        self,
-        config: TrainerParameterClientConfig = TrainerParameterClientConfig(),
-    ) -> None:
-        """Component creates a parameter client for the trainer.
-
-        Particularly for a PPO system with separate networks for the
-        policy and critic.
-
-        Args:
-            config : TrainerParameterClientConfig.
-        """
-
-        self.config = config
-
-    def on_building_trainer_parameter_client(self, builder: SystemBuilder) -> None:
-        """Create and store the trainer parameter client.
-
-=======
->>>>>>> 597b27a9
-        Gets network parameters from store and registers them for tracking.
-
-        Args:
-            builder: SystemBuilder.
-        """
-        # Create parameter client
-        params = {}
-        set_keys = []
-        get_keys = []
-        # TODO (dries): Only add the networks this trainer is working with.
-        # Not all of them.
-        trainer_networks = builder.store.trainer_networks[builder.store.trainer_id]
-
-        for net_type_key in builder.store.networks.keys():
-            for net_key in builder.store.networks[net_type_key].keys():
-
-                params[f"policy_{net_type_key}-{net_key}"] = builder.store.networks[
-                    net_type_key
-                ][net_key].policy_params
-
-                params[f"critic_{net_type_key}-{net_key}"] = builder.store.networks[
-                    net_type_key
-                ][net_key].critic_params
-
-                if net_key in set(trainer_networks):
-                    set_keys.append(f"policy_{net_type_key}-{net_key}")
-                    set_keys.append(f"critic_{net_type_key}-{net_key}")
-                else:
-                    get_keys.append(f"policy_{net_type_key}-{net_key}")
-                    get_keys.append(f"critic_{net_type_key}-{net_key}")
-
-        # Add the optimizers to the variable server.
-        # TODO (dries): Adjust this if using policy and critic optimizers.
-        # TODO (dries): Add this back if we want the optimizer_state to
-        # be store in the variable source. However some code might
-        # need to be moved around as the builder currently does not
-        # have access to the opt_states yet.
-        # params["optimizer_state"] = trainer.store.opt_states
-
-        count_names, params = self._set_up_count_parameters(params=params)
-
-        get_keys.extend(count_names)
-        builder.store.trainer_counts = {name: params[name] for name in count_names}
-
-        # Create parameter client
-        parameter_client = None
-        if builder.store.parameter_server_client:
-            parameter_client = ParameterClient(
-                client=builder.store.parameter_server_client,
-                parameters=params,
-                get_keys=get_keys,
-                set_keys=set_keys,
-                update_period=self.config.trainer_parameter_update_period,
-            )
-
-            # Get all the initial parameters
-            parameter_client.get_all_and_wait()
-
-        builder.store.trainer_parameter_client = parameter_client
-
-    @staticmethod
-    def name() -> str:
-        """Static method that returns component name."""
-        return "trainer_parameter_client"
-
     @staticmethod
     def config_class() -> Optional[Callable]:
         """Config class used for component.
