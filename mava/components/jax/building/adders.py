--- conflicted
+++ resolved
@@ -274,13 +274,6 @@
         """
         self.config = config
 
-<<<<<<< HEAD
-=======
-    def on_building_init_start(self, builder: SystemBuilder) -> None:
-        """TODO: method should be removed in another PR"""
-        builder.store.sequence_length = self.config.sequence_length
-
->>>>>>> a979c2d1
     def on_building_executor_adder(self, builder: SystemBuilder) -> None:
         """Create a ParallelSequenceAdder.
 
