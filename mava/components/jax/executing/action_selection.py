--- conflicted
+++ resolved
@@ -112,10 +112,9 @@
         (
             executor.store.actions_info,
             executor.store.policies_info,
-<<<<<<< HEAD
-            executor.store.key,
+            executor.store.base_key,
         ) = executor.store.select_actions_fn(
-            executor.store.observations, current_agent_params, executor.store.key
+            executor.store.observations, current_agent_params, executor.store.base_key
         )
 
     def on_execution_init_end(self, executor: SystemExecutor) -> None:
@@ -204,16 +203,6 @@
     # Select actions
     def on_execution_select_actions(self, executor: SystemExecutor) -> None:
         """Select actions for each agent and save info in store.
-=======
-            executor.store.base_key,
-        ) = executor.store.select_actions_fn(
-            executor.store.observations, current_agent_params, executor.store.base_key
-        )
-
-    # NB: Not currently used. TODO Deprecate in future.
-    def on_execution_select_action_compute(self, executor: SystemExecutor) -> None:
-        """Select action for a single agent and save in store.
->>>>>>> 0c373850
 
         Args:
             executor: SystemExecutor.
@@ -222,7 +211,6 @@
             None.
         """
 
-<<<<<<< HEAD
         # Dict with params per network
         current_agent_params = {
             network: executor.store.networks["networks"][network].get_params()
@@ -236,24 +224,6 @@
             executor.store.key,
         ) = executor.store.select_actions_fn(
             executor.store.observations, current_agent_params, executor.store.policy_states, executor.store.key
-=======
-        agent = executor.store.agent  # Set by Executor
-        network = executor.store.networks["networks"][
-            executor.store.agent_net_keys[agent]
-        ]
-
-        # executor.store.observation set by Executor
-        observation = utils.add_batch_dim(executor.store.observation.observation)
-        rng_key, executor.store.base_key = jax.random.split(executor.store.base_key)
-
-        # TODO (dries): We are currently using jit in the networks per agent.
-        # We can also try jit over all the agents in a for loop. This would
-        # allow the jit function to save us even more time.
-        executor.store.action_info, executor.store.policy_info = network.get_action(
-            observation,
-            rng_key,
-            utils.add_batch_dim(executor.store.observation.legal_actions),
->>>>>>> 0c373850
         )
 
     def on_execution_init_end(self, executor: SystemExecutor) -> None:
@@ -271,10 +241,7 @@
         def select_action(
             observation: NestedArray,
             current_params: NestedArray,
-<<<<<<< HEAD
             policy_state: NestedArray,
-=======
->>>>>>> 0c373850
             network: Any,
             key: networks_lib.PRNGKey,
         ) -> Tuple[NestedArray, NestedArray, networks_lib.PRNGKey]:
@@ -283,10 +250,7 @@
             Args:
                 observation : obs for current agent.
                 current_params : params for current agent's network.
-<<<<<<< HEAD
                 policy_state: State of the recurrent units
-=======
->>>>>>> 0c373850
                 network : network object.
                 key : prng key.
 
@@ -296,33 +260,20 @@
             observation_data = utils.add_batch_dim(observation.observation)
             # We use the subkey immediately and keep the new key for future splits.
             new_key, sub_key = jax.random.split(key)
-<<<<<<< HEAD
             action_info, policy_info, policy_state = network.get_action(
                 observation_data,
                 current_params,
                 policy_state,
-=======
-            action_info, policy_info = network.get_action(
-                observation_data,
-                current_params,
->>>>>>> 0c373850
                 sub_key,
                 utils.add_batch_dim(observation.legal_actions),
             )
 
-<<<<<<< HEAD
             return action_info, policy_info, policy_state, new_key
-=======
-            return action_info, policy_info, new_key
->>>>>>> 0c373850
 
         def select_actions(
             observations: Dict[str, NestedArray],
             current_params: Dict[str, NestedArray],
-<<<<<<< HEAD
             policy_states: Dict[str, NestedArray],
-=======
->>>>>>> 0c373850
             key: networks_lib.PRNGKey,
         ) -> Tuple[
             Dict[str, NestedArray], Dict[str, NestedArray], networks_lib.PRNGKey
@@ -337,26 +288,15 @@
             Returns:
                 action info, policy info and new prng key.
             """
-<<<<<<< HEAD
             actions_info, policies_info, new_policy_states = {}, {}, {}
-=======
-            actions_info, policies_info = {}, {}
->>>>>>> 0c373850
             # TODO Look at tree mapping this forloop.
             # Since this is jitted, compiling a forloop with lots of agents could take
             # long, we should vectorize this.
             for agent, observation in observations.items():
                 network = networks["networks"][agent_net_keys[agent]]
-<<<<<<< HEAD
                 actions_info[agent], policies_info[agent], new_policy_states[agent], key = select_action(
                     observation, current_params[agent_net_keys[agent]], policy_states[agent], network, key
                 )
             return actions_info, policies_info, new_policy_states, key
-=======
-                actions_info[agent], policies_info[agent], key = select_action(
-                    observation, current_params[agent_net_keys[agent]], network, key
-                )
-            return actions_info, policies_info, key
->>>>>>> 0c373850
 
         executor.store.select_actions_fn = jax.jit(select_actions)