# Copyright 2022 InstaDeep Ltd. All rights reserved.
#
# Licensed under the Apache License, Version 2.0 (the "License");
# you may not use this file except in compliance with the License.
# You may obtain a copy of the License at
#
#     http://www.apache.org/licenses/LICENSE-2.0
#
# Unless required by applicable law or agreed to in writing, software
# distributed under the License is distributed on an "AS IS" BASIS,
# WITHOUT WARRANTIES OR CONDITIONS OF ANY KIND, either express or implied.
# See the License for the specific language governing permissions and
# limitations under the License.

from typing import Any, Dict, Optional, Tuple

import chex
import flax.linen as nn
import jax
import jax.numpy as jnp
from flax.core.frozen_dict import FrozenDict
from jumanji.env import Environment
from omegaconf import DictConfig

from mava.types import (
    ActorApply,
    EvalFn,
    EvalState,
    ExperimentOutput,
    RecActorApply,
    RNNEvalState,
)


def get_ff_evaluator_fn(
    env: Environment,
    apply_fn: ActorApply,
    config: DictConfig,
    log_win_rate: bool = False,
    eval_multiplier: int = 1,
) -> EvalFn:
    """Get the evaluator function for feedforward networks.

    Args:
        env (Environment): An evironment isntance for evaluation.
        apply_fn (callable): Network forward pass method.
        config (dict): Experiment configuration.
        eval_multiplier (int): A scalar that will increase the number of evaluation
            episodes by a fixed factor. The reason for the increase is to enable the
            computation of the `absolute metric` which is a metric computed and the end
            of training by rolling out the policy which obtained the greatest evaluation
            performance during training for 10 times more episodes than were used at a
            single evaluation step.
    """

    def eval_one_episode(params: FrozenDict, init_eval_state: EvalState) -> Dict:
        """Evaluate one episode. It is vectorized over the number of evaluation episodes."""

        def _env_step(eval_state: EvalState) -> EvalState:
            """Step the environment."""
            # PRNG keys.
            key, env_state, last_timestep, step_count, episode_return = eval_state

            # Select action.
            key, policy_key = jax.random.split(key)
            pi = apply_fn(params, last_timestep.observation)

            if config.arch.evaluation_greedy:
                action = pi.mode()
            else:
                action = pi.sample(seed=policy_key)

            # Step environment.
            env_state, timestep = env.step(env_state, action)

            # Log episode metrics.
            episode_return += timestep.reward
            step_count += 1
            eval_state = EvalState(key, env_state, timestep, step_count, episode_return)
            return eval_state

        def not_done(carry: Tuple) -> bool:
            """Check if the episode is done."""
            timestep = carry[2]
            is_not_done: bool = ~timestep.last()
            return is_not_done

        final_state = jax.lax.while_loop(not_done, _env_step, init_eval_state)

        eval_metrics = {
            "episode_return": final_state.episode_return,
            "episode_length": final_state.step_count,
        }
        # Log won episode if win rate is required.
        if log_win_rate:
            eval_metrics["won_episode"] = jnp.all(final_state.timestep.reward >= 1.0).astype(int)

        return eval_metrics

    def evaluator_fn(trained_params: FrozenDict, key: chex.PRNGKey) -> ExperimentOutput[EvalState]:
        """Evaluator function."""

        # Initialise environment states and timesteps.
        n_devices = len(jax.devices())

        eval_batch = (config.arch.num_eval_episodes // n_devices) * eval_multiplier

        key, *env_keys = jax.random.split(key, eval_batch + 1)
        env_states, timesteps = jax.vmap(env.reset)(jnp.stack(env_keys))
        # Split keys for each core.
        key, *step_keys = jax.random.split(key, eval_batch + 1)
        # Add dimension to pmap over.
        step_keys = jnp.stack(step_keys).reshape(eval_batch, -1)

        eval_state = EvalState(
            key=step_keys,
            env_state=env_states,
            timestep=timesteps,
            step_count=jnp.zeros((eval_batch, 1)),
            episode_return=jnp.zeros_like(timesteps.reward),
        )

        eval_metrics = jax.vmap(
            eval_one_episode,
            in_axes=(None, 0),
            axis_name="eval_batch",
        )(trained_params, eval_state)

        return ExperimentOutput(
            learner_state=eval_state,
            episode_metrics=eval_metrics,
            train_metrics={},
        )

    return evaluator_fn


def get_rnn_evaluator_fn(
    env: Environment,
    apply_fn: RecActorApply,
    config: DictConfig,
    scanned_rnn: nn.Module,
    log_win_rate: bool = False,
    eval_multiplier: int = 1,
) -> EvalFn:
    """Get the evaluator function for recurrent networks."""

    def eval_one_episode(params: FrozenDict, init_eval_state: RNNEvalState) -> Dict:
        """Evaluate one episode. It is vectorized over the number of evaluation episodes."""

        def _env_step(eval_state: RNNEvalState) -> RNNEvalState:
            """Step the environment."""
            (
                key,
                env_state,
                last_timestep,
                last_done,
                hstate,
                step_count,
                episode_return,
            ) = eval_state

            # PRNG keys.
            key, policy_key = jax.random.split(key)

            # Add a batch dimension and env dimension to the observation.
            batched_observation = jax.tree_util.tree_map(
                lambda x: x[jnp.newaxis, jnp.newaxis, :], last_timestep.observation
            )
            ac_in = (
                batched_observation,
                last_done[jnp.newaxis, jnp.newaxis, :][..., 0],
            )

            # Run the network.
            hstate, pi = apply_fn(params, hstate, ac_in)

            if config.arch.evaluation_greedy:
                action = pi.mode()
            else:
                action = pi.sample(seed=policy_key)

            # Step environment.
            env_state, timestep = env.step(env_state, action[-1].squeeze(0))

            # Log episode metrics.
            episode_return += timestep.reward
            step_count += 1
            eval_state = RNNEvalState(
                key,
                env_state,
                timestep,
                jnp.repeat(timestep.last(), config.system.num_agents),
                hstate,
                step_count,
                episode_return,
            )
            return eval_state

        def not_done(carry: Tuple) -> bool:
            """Check if the episode is done."""
            timestep = carry[2]
            is_not_done: bool = ~timestep.last()
            return is_not_done

        final_state = jax.lax.while_loop(not_done, _env_step, init_eval_state)

        eval_metrics = {
            "episode_return": final_state.episode_return,
            "episode_length": final_state.step_count,
        }
        # Log won episode if win rate is required.
        if log_win_rate:
            eval_metrics["won_episode"] = jnp.all(final_state.timestep.reward >= 1.0).astype(int)
        return eval_metrics

    def evaluator_fn(
        trained_params: FrozenDict, key: chex.PRNGKey
    ) -> ExperimentOutput[RNNEvalState]:
        """Evaluator function."""

        # Initialise environment states and timesteps.
        n_devices = len(jax.devices())

        eval_batch = config.arch.num_eval_episodes // n_devices * eval_multiplier

        key, *env_keys = jax.random.split(key, eval_batch + 1)
        env_states, timesteps = jax.vmap(env.reset)(jnp.stack(env_keys))
        # Split keys for each core.
        key, *step_keys = jax.random.split(key, eval_batch + 1)
        # Add dimension to pmap over.
        step_keys = jnp.stack(step_keys).reshape(eval_batch, -1)

        # Initialise hidden state.
        init_hstate = scanned_rnn.initialize_carry(
            eval_batch, config.network.actor_network.pre_torso.layer_sizes[-1]
        )
        init_hstate = jnp.expand_dims(init_hstate, axis=1)
        init_hstate = jnp.expand_dims(init_hstate, axis=2)
        init_hstate = jnp.tile(init_hstate, (1, config.system.num_agents, 1))

        # Initialise dones.
        dones = jnp.zeros(
            (
                eval_batch,
                config.system.num_agents,
            ),
            dtype=bool,
        )

        eval_state = RNNEvalState(
            key=step_keys,
            env_state=env_states,
            timestep=timesteps,
            dones=dones,
            hstate=init_hstate,
            step_count=jnp.zeros((eval_batch, 1)),
            episode_return=jnp.zeros_like(timesteps.reward),
        )

        eval_metrics = jax.vmap(
            eval_one_episode,
            in_axes=(None, 0),
            axis_name="eval_batch",
        )(trained_params, eval_state)

        return ExperimentOutput(
            learner_state=eval_state,
            episode_metrics=eval_metrics,
            train_metrics={},
        )

    return evaluator_fn


def make_eval_fns(
    eval_env: Environment,
<<<<<<< HEAD
    key: chex.PRNGKey,
=======
>>>>>>> 3cbb02c0
    network: Any,
    config: DictConfig,
    use_recurrent_net: bool = False,
    scanned_rnn: Optional[nn.Module] = None,
) -> Tuple[EvalFn, EvalFn]:
    """Initialise evaluator_fn."""
    # Check if win rate is required for evaluation.
    log_win_rate = config.env.env_name in ["HeuristicEnemySMAX", "LearnedPolicyEnemySMAX"]
    # Vmap it over number of agents and create evaluator_fn.
    if use_recurrent_net:
        assert scanned_rnn is not None
        vmapped_eval_apply_fn = jax.vmap(
            network.apply, in_axes=(None, 1, (2, None)), out_axes=(1, 2)
        )
        evaluator = get_rnn_evaluator_fn(
            eval_env,
            vmapped_eval_apply_fn,
            config,
            scanned_rnn,
            log_win_rate,
        )
        absolute_metric_evaluator = get_rnn_evaluator_fn(
            eval_env,
            vmapped_eval_apply_fn,
            config,
            scanned_rnn,
            log_win_rate,
            10,
        )
    else:
        evaluator = get_ff_evaluator_fn(eval_env, network.apply, config, log_win_rate)
        absolute_metric_evaluator = get_ff_evaluator_fn(
<<<<<<< HEAD
            eval_env,
            network.apply,
            config,
            log_win_rate,
            10,
=======
            eval_env, network.apply, config, log_win_rate, 10
>>>>>>> 3cbb02c0
        )

    evaluator = jax.pmap(evaluator, axis_name="device")
    absolute_metric_evaluator = jax.pmap(absolute_metric_evaluator, axis_name="device")

<<<<<<< HEAD
    # Broadcast trained params to cores and split keys for each core.
    trained_params = jax.tree_util.tree_map(lambda x: x[:, 0, ...], params)
    key, *eval_keys = jax.random.split(key, n_devices + 1)
    eval_keys = jnp.stack(eval_keys).reshape(n_devices, -1)

    return evaluator, absolute_metric_evaluator, (trained_params, eval_keys)
=======
    return evaluator, absolute_metric_evaluator
>>>>>>> 3cbb02c0
<|MERGE_RESOLUTION|>--- conflicted
+++ resolved
@@ -275,10 +275,6 @@
 
 def make_eval_fns(
     eval_env: Environment,
-<<<<<<< HEAD
-    key: chex.PRNGKey,
-=======
->>>>>>> 3cbb02c0
     network: Any,
     config: DictConfig,
     use_recurrent_net: bool = False,
@@ -311,27 +307,10 @@
     else:
         evaluator = get_ff_evaluator_fn(eval_env, network.apply, config, log_win_rate)
         absolute_metric_evaluator = get_ff_evaluator_fn(
-<<<<<<< HEAD
-            eval_env,
-            network.apply,
-            config,
-            log_win_rate,
-            10,
-=======
             eval_env, network.apply, config, log_win_rate, 10
->>>>>>> 3cbb02c0
         )
 
     evaluator = jax.pmap(evaluator, axis_name="device")
     absolute_metric_evaluator = jax.pmap(absolute_metric_evaluator, axis_name="device")
 
-<<<<<<< HEAD
-    # Broadcast trained params to cores and split keys for each core.
-    trained_params = jax.tree_util.tree_map(lambda x: x[:, 0, ...], params)
-    key, *eval_keys = jax.random.split(key, n_devices + 1)
-    eval_keys = jnp.stack(eval_keys).reshape(n_devices, -1)
-
-    return evaluator, absolute_metric_evaluator, (trained_params, eval_keys)
-=======
-    return evaluator, absolute_metric_evaluator
->>>>>>> 3cbb02c0
+    return evaluator, absolute_metric_evaluator