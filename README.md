<img src="docs/images/mava.png" width="70%">

# Mava: a research framework for distributed multi-agent reinforcement learning

![PyPI Python Version](https://img.shields.io/pypi/pyversions/id-mava)
![PyPI version](https://badge.fury.io/py/id-mava.svg)
![pytest](https://github.com/instadeepai/Mava/workflows/format_and_test/badge.svg)
[![license](https://img.shields.io/badge/License-Apache%202.0-blue.svg)](https://github.com/instadeepai/Mava/blob/main/LICENSE)

# Table of Contents
1. [Overview](#overview)
2. [Getting Started](#getting-started)
3. [Supported Environments](#supported-environments)
4. [System implementations](#system-implementations)
5. [Usage](#usage)
6. [Installation](#installation)
7. [Debugging](#debugging)
8. [Roadmap](#roadmap)
9. [Contributing](#contributing)
10. [Troubleshooting and FAQ](#troubleshooting-and-faqs)

Mava is a library for building multi-agent reinforcement learning (MARL) systems. Mava provides useful components, abstractions, utilities and tools for MARL and allows for simple scaling for multi-process system training and execution while providing a high level of flexibility and composability.

> 👷‍♀️ **NOTICE**: Our release of Mava is foremost to benefit the wider community and make it easier for researchers to work on MARL.
> However, we consider this release a **Beta version of Mava**. As with many frameworks, Mava is (and will probably always remain) a work in progress and there is much more the team aims to provide and improve in future releases.
> From incorporating the latest research and innovations to making the framework more stable, robust and well tested.
> Furthermore, we are committed and will do our best to keep everything working and have the experience of using Mava be as pleasant as possible.
> During Beta development breaking changes may occur as well as significant design changes (if we feel it could greatly improve the useability of the framework) but these will be clearly communicated before being incorporated into the codebase.
> It is also inevitable that there might be bugs we are not aware of and that things might break from time to time. We will do our best to fix these bugs and address any issues as quickly as possible. ⭐

## Overview
### Systems and the Executor-Trainer Paradigm

At the core of the Mava framework is the concept of a `system`. A system refers to a full multi-agent reinforcement learning algorithm consisting of the following specific components: an `Executor`, a `Trainer` and a `Dataset`.

The `Executor` is the part of the system that interacts with the environment, takes actions for each agent and observes the next state as a collection of observations, one for each agent in the system. Essentially, executors are the multi-agent version of the Actor class in Acme and are themselves constructed through feeding to the executor a dictionary of policy networks. The `Trainer` is responsible for sampling data from the Dataset originally collected from the executor and updating the parameters for every agent in the system. Trainers are therefore the multi-agent version of the Learner class in Acme. The `Dataset` stores all of the information collected by the executors in the form of a collection of dictionaries for the actions, observations and rewards with keys corresponding to the individual agent ids. The basic system design is shown on the left in the above figure.
Several examples of system implementations can be viewed [here][Systems].

<p align="center">
  <img align="center" src="docs/images/animation_quick.gif" width="70%">
</p>

### Distributed System Training

Mava shares much of the design philosophy of Acme for the same reason: to allow a high level of composability for novel research (i.e. building new systems) as well as making it possible to scale systems in a simple way, using the same underlying multi-agent RL system code. Mava uses [Launchpad](launchpad) for creating distributed programs. In Mava, the system executor (which is responsible for data collection) is distributed across multiple processes each with a copy of the environment. Each process collects and stores data which the Trainer uses to update the parameters of all the actor networks used within each executor. This approach to distributed system training is illustrated on the right in the figure above. ✋ **NOTE: In the near future, Mava aims to support additional training setups, e.g. distributed training using multiple trainers to support Bayesian optimisation or population based training (PBT).**

## Getting Started
We have a [Quickstart notebook][quickstart] that can be used to quickly create and train your first Multi-Agent System. For more information on how to use Mava, please view our [usage section](#usage).

## Supported Environments

A given multi-agent system interacts with its environment via an `EnvironmentLoop`. This loop takes as input a `system` instance and a multi-agent `environment`
instance which implements the [DeepMind Environment API][dm_env]. Mava currently supports multi-agent environment loops and environment wrappers for the following environments and environment suites:

* [PettingZoo][pettingzoo]
* [SMAC][smac]
* [Flatland][flatland]
* [2D RoboCup][robocup]
* [OpenSpiel][openspiel]


<<<<<<< HEAD
|<img src="docs/images/multiw_animation.gif" width="80%" height="150"> | <img src="docs/images/sc2_animation.gif" width="80%" height="150"> |
=======
|<img  src="docs/images/multiw_animation.gif" width="85%" /> | <img src="docs/images/sc2_animation.gif" width="85%" />  |
>>>>>>> 9a9ca947
|:---:|:---:|
|MAD4PG on PettingZoo's Multi-Walker environment. | VDN on the SMAC 3m map.|


## System Implementations

Mava includes several system implementations. Below we list these together with an indication of the maturity of the system using the following keys: 🟩  -- Tested and working well, 🟨  -- Running and training on simple environments, but not extensively tested and 🟥  -- Implemented but untested and yet to show clear signs of stable training.

* 🟩 - Multi-Agent Deep Q-Networks (MADQN).
* 🟩 - Multi-Agent Deep Deterministic Policy Gradient (MADDPG).
* 🟩 - Multi-Agent Distributed Distributional Deep Deterministic Policy Gradient (MAD4PG).
* 🟨 - Differentiable Inter-Agent Learning (DIAL).
* 🟨 - Multi-Agent Proximal Policy Optimisation (MAPPO).
* 🟨 - Value Decomposition Networks (VDN).
* 🟥 - Monotonic value function factorisation (QMIX).

| **Name**         | **Recurrent**      | **Continuous** | **Discrete**  | **Centralised training** | **Communication**  | **Multi Processing**   |
| ------------------- | ------------------ | ------------------ | ------------------ | ------------------- | ------------------ | ------------------- |
| MADQN   | :heavy_check_mark: | :x: | :heavy_check_mark: | :heavy_check_mark: | :heavy_check_mark: | :heavy_check_mark: |
| DIAL   | :heavy_check_mark: | :x: | :heavy_check_mark: | :heavy_check_mark: | :heavy_check_mark: | :heavy_check_mark: |
| MADDPG  | :heavy_check_mark: | :heavy_check_mark: | :heavy_check_mark:       | :heavy_check_mark:        | :x: | :heavy_check_mark: |
| MAD4PG   | :heavy_check_mark: | :heavy_check_mark: | :heavy_check_mark: | :heavy_check_mark:             | :x: | :heavy_check_mark: |
| MAPPO   | :x: | :heavy_check_mark: | :heavy_check_mark: | :heavy_check_mark:              | :x: | :heavy_check_mark: |
| VDN   | :x: | :x: | :heavy_check_mark: | :heavy_check_mark:  | :x: | :heavy_check_mark: |
| QMIX   | :x: | :x: | :heavy_check_mark:                | :heavy_check_mark:                 | :x: | :heavy_check_mark: |

As we develop Mava further, we aim to have all systems well tested on a wide variety of environments.

## Usage

To get a sense of how Mava systems are used we provide the following simplified example of launching a distributed MADQN system.

```python
# Mava imports
from mava.systems.tf import madqn
from mava.components.tf.architectures import DecentralisedPolicyActor
from . import helpers

# Launchpad imports
import launchpad

# Distributed program
program = madqn.MADQN(
    environment_factory=helpers.environment_factory,
    network_factory=helpers.network_factory,
    architecture=DecentralisedPolicyActor,
    num_executors=2,
).build()

# Launch
launchpad.launch(
    program,
    launchpad.LaunchType.LOCAL_MULTI_PROCESSING,
)
```

The first two arguments to the program are environment and network factory functions.
These helper functions are responsible for creating the networks for the system, initialising their parameters on the different compute nodes and providing a copy of the environment for each executor. The next argument `num_executors` sets the number of executor processes to be run.
After building the program we feed it to Launchpad's `launch` function and specify the launch type to perform local multi-processing, i.e. running the distributed program on a single machine. Scaling up or down is simply a matter of adjusting the number of executor processes.

For a deeper dive, take a look at the detailed working code
examples found in our [examples] subdirectory which show how to instantiate a few MARL systems and environments.

### Components

Mava provides several components to support the design of MARL systems such as different system `architectures` and `modules`. You can change the architecture to support a different form of information sharing between agents, or add a module to enhance system capabilities. Some examples of common architectures are given below.

<figure >
    <img align="center" src="docs/images/architectures.png">
</figure>

In terms of components, you can for example update the above system code in MADQN to use a communication module by wrapping the architecture fed to the system as shown below.

```python
from mava.components.tf.modules import communication

...

# Wrap architecture in communication module
communication.BroadcastedCommunication(
    architecture=architecture,
    shared=True,
    channel_size=1,
    channel_noise=0,
)
```

All modules in Mava aim to work in this way.

## Installation

We have tested `mava` on Python 3.6, 3.7 and 3.8.

### Docker (**Recommended**)

1. Build the docker image using the following make command:
    ```bash
    make build
    ```

2. Run an example:
    ```bash
    make run EXAMPLE=dir/to/example/example.py
    ```
    For example, `make run EXAMPLE=examples/petting_zoo/sisl/multiwalker/feedforward/decentralised/run_mad4pg.py`. Alternatively, run bash inside a docker container with mava installed, `make bash`, and from there examples can be run as follows: `python dir/to/example/example.py`.

    To run an example with tensorboard viewing enabled, you can run
    ```bash
    make run-tensorboard EXAMPLE=dir/to/example/example.py
    ```
    and navigate to `http://127.0.0.1:6006/`.

3. Install multi-agent Starcraft 2 environment [Optional]:
    To install the environment, please run the provided bash script, which is a slightly modified version of the script found [here][pymarl].
    ```bash
    ./install_sc2.sh
    ```
    Or optionally install through docker (*each build downloads and installs StarCraftII ~3.8G* ):
    ```bash
    make build
    make build_sc2
    ```

3. Install 2D RoboCup environment [Optional]:
    To install the environment, please run the robocup docker build command after running the Mava docker build command.
    ```bash
    make build
    make build_robocup
    ```
### Python virtual environment

1.  If not using docker, we strongly recommend using a
    [Python virtual environment](https://docs.python.org/3/tutorial/venv.html)
    to manage your dependencies in order to avoid version conflicts. Please note that since Launchpad only supports Linux based OSes, using a python virtual environment will only work in these cases:

    ```bash
    python3 -m venv mava
    source mava/bin/activate
    pip install --upgrade pip setuptools
    ```

2.  To install the core libraries, including [Reverb](https://github.com/deepmind/reverb) - our storage dataset :

    ```bash
    pip install id-mava
    pip install id-mava[reverb]
    ```

    Or for nightly builds:
    ```bash
    pip install id-mava-nightly
    pip install id-mava-nightly[reverb]
    ```

3. To install dependencies for tensorflow agents:
    ```bash
    pip install id-mava[tf]
    ```
4. For distributed agent support:
    ```bash
    pip install id-mava[launchpad]
    ```

5. To install example environments, such as [PettingZoo](https://github.com/PettingZoo-Team/PettingZoo):
    ```bash
    pip install id-mava[envs]
    ```
6.  **NB**: For Flatland, OpenSpiel and SMAC environments, installations have to be done separately. Flatland can be installed using:

    ```bash
    pip install id-mava[flatland]
    ```
    and for OpenSpiel, after ensuring that the right cmake and clang versions are installed as specified [here](https://github.com/deepmind/open_spiel/blob/master/docs/install.md):
    ```bash
    pip install id-mava[open_spiel]
    ```
    For StarCraft II installation, this must be installed separately according to your operating system.
    To install the StarCraft II ML environment and associated packages, please follow the instructions on [PySC2](https://github.com/deepmind/pysc2) to install the StarCraft II game files.
    Please ensure you have the required game maps (for both PySC2 and SMAC) extracted in the StarCraft II maps directory.
    Once this is done you can install the packages for the single agent case (PySC2) and the multi-agent case (SMAC).

    ```bash
    pip install pysc2
    pip install git+https://github.com/oxwhirl/smac.git
    ```
7.  For the 2D RoboCup environment, a local install has only been tested using the Ubuntu 18.04 operating system.
    The installation can be performed by running the RoboCup bash script while inside the Mava
    python virtual environment.
    ```bash
    ./install_robocup.sh
We also have a list of [optional installs](OPTIONAL_INSTALL.md) for extra functionality such as the use of Atari environments, environment wrappers, gpu support and agent episode recording.

## Debugging

<figure>
    <img align="right" src="docs/images/simple_spread.png" width="25%">
</figure>

To test and debug new system implementations, we use a simplified version of the spread environment from the [MPE][mpe] suite.
Debugging in MARL can be very difficult and time consuming, therefore it is important to use a small environment for debugging that is simple and fast but at the same time still able to clearly show whether a system is able to learn. An illustration of the debugging environment is shown on the right. Agents start at random locations and are assigned specific landmarks which they attempt to reach in as few steps as possible. Rewards are given to each agent independently as a function of their distance to the landmark. The reward is normalised to be between 0 and 1, where 1 is given when the agent is directly on top of the landmark. The further an agent is away from its landmark the more the reward value converges to 0. Collisions between agents result in a reward of -1 received by the colliding agents. To test both discrete and continuous control systems we feature two versions of the environment. In the discrete version the action space for each agent consists of the following five actions: `left`, `right`, `up`, `down`, `stand-still`. In the continuous case, the action space consists of real values bounded between -1 and 1 for the `acceleration` of the agent in the `x` and `y` direction. Several examples of running systems on the debugging environment can be found [here][debug]. Below we show the results from some of our systems trained on the debugging environment.

<p style="text-align:center;">
<img src="docs/images/discrete.png" width="45%">
<img src="docs/images/continuous.png" width="45%">
</p>

## Roadmap

We have big ambitions for Mava!  🚀  But there is still much work that needs to be done. We have a clear roadmap and wish list for expanding our system implementations and associated modules, improving testing and robustness and providing support for across-machine training. Please visit them using the links below and feel free to add your own suggestions!

* [ROADMAP][roadmap]
* [WISHLIST][wishlist]

In the slightly more longer term, the Mava team plans to release benchmarking results for several different systems and environments and contribute a MARL specific behavioural environment suite (similar to the [bsuite][bsuite] for single-agent RL) specifically engineered to study aspects of MARL such as cooperation and coordination.

## Contributing

Please read our [contributing docs](./CONTRIBUTING.md) for details on how to submit pull requests, our Contributor License Agreement and community guidelines.

## Troubleshooting and FAQs

Please read our [troubleshooting and FAQs guide](./TROUBLESHOOTING.md).
## Citing Mava

If you use Mava in your work, please cite the accompanying
[technical report][Paper]:

```bibtex
@article{pretorius2021mava,
    title={Mava: A Research Framework for Distributed Multi-Agent Reinforcement Learning},
    author={Arnu Pretorius and Kale-ab Tessera and Andries P. Smit and Kevin Eloff
    and Claude Formanek and St John Grimbly and Siphelele Danisa and Lawrence Francis
    and Jonathan Shock and Herman Kamper and Willie Brink and Herman Engelbrecht
    and Alexandre Laterre and Karim Beguir},
    year={2021},
    journal={arXiv preprint arXiv:2107.01460},
    url={https://arxiv.org/pdf/2107.01460.pdf},
}
```

[Acme]: https://github.com/deepmind/acme
[Systems]: mava/systems/
[Examples]: examples
[debug]: examples/debugging_envs/
[Paper]: https://arxiv.org/pdf/2107.01460.pdf
[pettingzoo]: https://github.com/PettingZoo-Team/PettingZoo
[smac]: https://github.com/oxwhirl/smac
[openspiel]: https://github.com/deepmind/open_spiel
[flatland]: https://gitlab.aicrowd.com/flatland/flatland
[robocup]: https://github.com/rcsoccersim
[dm_env]: https://github.com/deepmind/dm_env
[pymarl]: https://github.com/oxwhirl/pymarl
[mpe]: https://github.com/openai/multiagent-particle-envs
[launchpad]: https://github.com/deepmind/launchpad
[roadmap]: https://github.com/instadeepai/Mava/issues/246
[wishlist]: https://github.com/instadeepai/Mava/issues/247
[bsuite]: https://github.com/deepmind/bsuite
[quickstart]: examples/quickstart.ipynb<|MERGE_RESOLUTION|>--- conflicted
+++ resolved
@@ -59,11 +59,7 @@
 * [OpenSpiel][openspiel]
 
 
-<<<<<<< HEAD
-|<img src="docs/images/multiw_animation.gif" width="80%" height="150"> | <img src="docs/images/sc2_animation.gif" width="80%" height="150"> |
-=======
 |<img  src="docs/images/multiw_animation.gif" width="85%" /> | <img src="docs/images/sc2_animation.gif" width="85%" />  |
->>>>>>> 9a9ca947
 |:---:|:---:|
 |MAD4PG on PettingZoo's Multi-Walker environment. | VDN on the SMAC 3m map.|
 
