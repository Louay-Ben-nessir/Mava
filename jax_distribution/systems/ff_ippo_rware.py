--- conflicted
+++ resolved
@@ -13,13 +13,10 @@
 # See the License for the specific language governing permissions and
 # limitations under the License.
 
-<<<<<<< HEAD
 import datetime
 import os
 from logging import Logger as SacredLogger
 from os.path import abspath, dirname
-=======
->>>>>>> 7c7aa0a0
 from typing import Any, Callable, Dict, Sequence, Tuple
 
 import chex
@@ -110,16 +107,10 @@
     ) -> Tuple[RunnerState, Dict[str, chex.Array]]:
         """A single update of the network.
 
-<<<<<<< HEAD
-        This function steps the environment using the selected actions and records the trajectory batch for training.
-        It then calculates advantages and targets based on the recorded trajectory and updates the actor and critic networks
-        based on the calculated losses.
-=======
         This function steps the environment and records the trajectory batch for
         training. It then calculates advantages and targets based on the recorded
         trajectory and updates the actor and critic networks based on the calculated
         losses.
->>>>>>> 7c7aa0a0
 
         Args:
             runner_state (NamedTuple):
@@ -319,11 +310,12 @@
         updates. The `_update_step` function is vectorized over a batch of inputs.
 
         Args:
-            params (FrozenDict): The initial model parameters.
-            opt_state (OptState): The initial optimizer state.
-            rng (chex.PRNGKey): The random number generator state.
-            env_state (LogEnvState): The environment state.
-            timesteps (TimeStep): The initial timestep in the initial trajectory.
+            runner_state (NamedTuple):
+                - params (FrozenDict): The initial model parameters.
+                - opt_state (OptState): The initial optimizer state.
+                - rng (chex.PRNGKey): The random number generator state.
+                - env_state (LogEnvState): The environment state.
+                - timesteps (TimeStep): The initial timestep in the initial trajectory.
         """
 
         batched_update_step = jax.vmap(
@@ -339,13 +331,17 @@
 
 
 def get_evaluator_fn(env: Environment, apply_fn: callable, config: dict) -> callable:
+    """Get the evaluator function."""
+
     def eval_one_episode(params, runner_state) -> Tuple:
-        """Step the environment."""
+        """Evaluate one episode. It is vectorized over the number of evaluation episodes."""
 
         def _env_step(runner_state: Tuple) -> Tuple:
             """Step the environment."""
+            # PRNG keys.
             rng, env_state, last_timestep, step_count_, return_ = runner_state
-            # SELECT ACTION
+
+            # Select action.
             rng, _rng = jax.random.split(rng)
             pi, _ = apply_fn(params, last_timestep.observation)
 
@@ -354,21 +350,24 @@
             else:
                 action = pi.sample(seed=_rng)
 
-            # STEP ENVIRONMENT
+            # Step environment.
             env_state, timestep = env.step(env_state, action)
 
+            # Log episode metrics.
             return_ += timestep.reward
             step_count_ += 1
             runner_state = (rng, env_state, timestep, step_count_, return_)
             return runner_state
 
         def is_done(carry: Tuple) -> jnp.bool_:
+            """Check if the episode is done."""
             timestep = carry[2]
             return ~timestep.last()
 
         rng, env_state, timestep = runner_state
         return_ = jnp.array(0, float)
         step_count_ = jnp.array(0, int)
+
         final_runner = jax.lax.while_loop(
             is_done,
             _env_step,
@@ -382,29 +381,30 @@
         }
         return eval_metrics
 
-    def evaluator_fn(trained_params, rng) -> dict:
-        """Learner function."""
-
-        # INITIALISE ENVIRONMENT
+    def evaluator_fn(
+        trained_params: FrozenDict, rng: chex.PRNGKey
+    ) -> Dict[str, Dict[str, chex.Array]]:
+        """Evaluator function."""
+
+        # Initialise environment states and timesteps.
         cores_count = len(jax.devices())
         rng, *env_rngs = jax.random.split(
             rng, config["NUM_EVAL_EPISODES"] // cores_count + 1
         )
-
         env_states, timesteps = jax.vmap(env.reset, in_axes=(0))(
             jnp.stack(env_rngs),
         )
-
+        # Split rngs for each core.
         rng, *step_rngs = jax.random.split(
             rng, config["NUM_EVAL_EPISODES"] // cores_count + 1
         )
-
+        # Add dimension to pmap over.
         reshape_step_rngs = lambda x: x.reshape(
             config["NUM_EVAL_EPISODES"] // cores_count, -1
         )
         step_rngs = reshape_step_rngs(jnp.stack(step_rngs))
-
         runner_state = (step_rngs, env_states, timesteps)
+
         eval_metrics = jax.vmap(
             eval_one_episode, in_axes=(None, 0), axis_name="eval_batch"
         )(trained_params, runner_state)
@@ -482,7 +482,6 @@
     return learn, (params, opt_state, step_rngs, env_states, timesteps)
 
 
-<<<<<<< HEAD
 def evaluator_setup(
     eval_env: Environment, rng_e: chex.PRNGKey, params: FrozenDict, config: Dict
 ) -> Tuple[callable, RunnerState]:
@@ -511,10 +510,24 @@
     return evaluator, (trained_params, eval_rngs)
 
 
-def log(logger, metrics_info, episode_count=0, t_env=0):
-    """Log the episode returns and lengths."""
+def _log(
+    logger: Logger,
+    metrics_info: Dict[str, Dict[str, chex.Array]],
+    episode_count: int = 0,
+    t_env: int = 0,
+) -> int:
+    """Log the episode returns and lengths.
+
+    Args:
+        logger (Logger): The logger.
+        metrics_info (Dict): The metrics info.
+        episode_count (int): The current episode count.
+        t_env (int): The current timestep.
+    """
+    # Flatten metrics info.
     episodes_return = jnp.ravel(metrics_info["episode_return"])
     episodes_length = jnp.ravel(metrics_info["episode_length"])
+    # Log metrics.
     print("MEAN EPISODE RETURN: ", np.mean(episodes_return))
     for ep_i in range(episode_count, episode_count + len(episodes_return)):
         logger.log_stat("test_episode_returns", float(episodes_return[ep_i]), ep_i)
@@ -561,9 +574,6 @@
 
 @ex.main
 def run_experiment(_run: Run, _config: Dict, _log: SacredLogger) -> None:
-=======
-def run_experiment(env: Environment, config: Dict) -> ExperimentOutput:
->>>>>>> 7c7aa0a0
     """Runs experiment."""
     # Logger setup
     config = config_copy(_config)
@@ -636,7 +646,7 @@
         jax.block_until_ready(evaluator_output)
 
         # Log the results
-        episode_count = log(
+        episode_count = _log(
             logger=logger,
             metrics_info=evaluator_output["metrics"],
             episode_count=episode_count,
