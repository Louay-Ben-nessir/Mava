--- conflicted
+++ resolved
@@ -40,13 +40,9 @@
 
         # networks
         network_factory = lp_utils.partial_kwargs(
-<<<<<<< HEAD
-            mappo.make_default_networks, policy_networks_layer_sizes=(2, 2)
-=======
             mappo.make_default_networks,
             policy_networks_layer_sizes=(32, 32),
             critic_networks_layer_sizes=(64, 64),
->>>>>>> 2b81ee48
         )
 
         # system
